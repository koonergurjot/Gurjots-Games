[
  {
    "id": "pong",
    "slug": "pong",
    "title": "Pong Classic",
    "description": "A snappy canvas remake of the arcade legend.",
    "short": "A snappy canvas remake of the arcade legend.",
    "controls": "Player 1: W/S to move. Player 2 (local) uses ↑/↓. Press Space to pause or resume.",
    "tags": [
      "classic",
      "2D"
    ],
    "engineType": "canvas-2d",
    "difficulty": "easy",
    "released": "2025-08-20",
    "playUrl": "/games/pong/",
<<<<<<< HEAD
    "version": "2.1.0",
=======
    "version": "1.0.0",
>>>>>>> 8c988aab
    "thumbnailPath": "/games/pong/thumb.svg",
    "thumbnail": "/games/pong/thumb.svg",
    "assets": {
      "sprites": [
<<<<<<< HEAD
        "/assets/backgrounds/parallax/arcade_layer1.png",
        "/assets/backgrounds/parallax/arcade_layer2.png",
        "/assets/backgrounds/parallax/city_layer1.png",
        "/assets/backgrounds/parallax/city_layer2.png",
        "/assets/backgrounds/parallax/forest_layer1.png",
        "/assets/backgrounds/parallax/forest_layer2.png",
        "/assets/backgrounds/parallax/space_layer1.png",
        "/assets/backgrounds/parallax/space_layer2.png",
        "/assets/effects/particle.png",
        "/assets/effects/spark.png",
        "/assets/effects/explosion.png",
        "/assets/effects/shield.png",
=======
>>>>>>> 8c988aab
        "/assets/sprites/paddle.png",
        "/assets/sprites/ball.png"
      ],
      "audio": [
        "/assets/audio/hit.wav",
        "/assets/audio/powerup.wav",
        "/assets/audio/click.wav"
      ]
    },
    "firstFrame": {
      "sprites": [
        "/assets/sprites/paddle.png",
        "/assets/sprites/ball.png"
      ],
      "audio": [
        "/assets/audio/hit.wav",
        "/assets/audio/powerup.wav",
        "/assets/audio/click.wav"
      ]
    },
    "featureFlags": [
      "AI",
      "Touch",
      "Keybinds",
      "Gamepad",
      "SFX",
      "Diagnostics"
    ],
    "minDevice": {
      "width": 360,
      "height": 200
    },
    "help": {
      "objective": "Win rallies until you reach 11 points before your opponent.",
      "controls": "Player 1: W/S to move. Player 2 (local) uses ↑/↓. Press Space to pause or resume.",
      "tips": [
        "Angle the paddle to change the ball's direction and catch opponents off guard.",
        "Stay near the center between shots so you can react to either corner.",
        "Use quick taps instead of holding a direction to avoid overshooting the ball."
      ],
      "steps": [
        "Watch the opening serve and get your paddle in position immediately.",
        "Return the ball past the opposite paddle to score a point.",
        "Reach 11 points first to win the match."
      ]
    }
  },
  {
    "id": "snake",
    "slug": "snake",
    "title": "Snake",
    "description": "Eat, grow, don't bonk into yourself.",
    "short": "Eat, grow, don't bonk into yourself.",
    "controls": "Use Arrow keys or WASD to steer. Press P to pause and R to restart.",
    "tags": [
      "classic",
      "2D"
    ],
    "engineType": "canvas-2d",
    "difficulty": "easy",
    "released": "2025-08-25",
    "playUrl": "/games/snake/",
    "version": "1.0.0",
    "thumbnailPath": "/games/snake/thumb.svg",
    "thumbnail": "/games/snake/thumb.svg",
    "assets": {
      "sprites": [
        "/assets/sprites/coin.png"
      ],
      "audio": [
        "/assets/audio/hit.wav",
        "/assets/audio/powerup.wav",
        "/assets/audio/click.wav"
      ]
    },
    "firstFrame": {
      "sprites": [
        "/assets/sprites/coin.png"
      ],
      "audio": [
        "/assets/audio/hit.wav",
        "/assets/audio/powerup.wav",
        "/assets/audio/click.wav"
      ]
    },
    "featureFlags": [
      "Offline",
      "Touch"
    ],
    "minDevice": {
      "width": 320,
      "height": 200
    },
    "help": {
      "objective": "Grow the snake by eating fruit without crashing into walls or your tail.",
      "controls": "Use Arrow keys or WASD to steer. Press P to pause and R to restart.",
      "tips": [
        "Plan turns a few squares ahead to keep open lanes for future moves.",
        "Sweep the perimeter to straighten the snake before going for tight snacks.",
        "Avoid reversing direction directly—turn in an arc to stay safe."
      ],
      "steps": [
        "Press an arrow key to start moving.",
        "Guide the snake to each glowing pellet to grow and score.",
        "Keep moving without colliding with obstacles or yourself to continue the run."
      ]
    }
  },
  {
    "id": "tetris",
    "slug": "tetris",
    "title": "Tetris",
    "description": "Classic falling blocks. Clear lines, level up.",
    "short": "Classic falling blocks. Clear lines, level up.",
    "controls": "←/→ move, ↑ rotate, ↓ soft drop, Space hard drop, P pause.",
    "tags": [
      "classic",
      "2D"
    ],
    "engineType": "canvas-2d",
    "difficulty": "medium",
    "released": "2025-08-26",
    "playUrl": "/games/tetris/",
    "version": "1.0.0",
    "thumbnailPath": "/games/tetris/thumb.svg",
    "thumbnail": "/games/tetris/thumb.svg",
    "assets": {
      "sprites": [
        "/assets/sprites/block.png",
        "/assets/backgrounds/arcade.png",
        "/assets/effects/spark.png",
        "/assets/effects/explosion.png"
      ],
      "audio": [
        "/assets/audio/hit.wav",
        "/assets/audio/powerup.wav",
        "/assets/audio/click.wav"
      ]
    },
    "firstFrame": {
      "sprites": [
        "/assets/sprites/block.png",
        "/assets/backgrounds/arcade.png",
        "/assets/effects/spark.png",
        "/assets/effects/explosion.png"
      ],
      "audio": [
        "/assets/audio/hit.wav",
        "/assets/audio/powerup.wav",
        "/assets/audio/click.wav"
      ]
    },
    "featureFlags": [
      "Offline",
      "Keyboard"
    ],
    "minDevice": {
      "width": 320,
      "height": 200
    },
    "help": {
      "objective": "Clear horizontal lines by stacking falling tetrominoes without topping out.",
      "controls": "←/→ move, ↑ rotate, ↓ soft drop, Space hard drop, P pause.",
      "tips": [
        "Leave a clean lane on one side so I pieces can score Tetrises.",
        "Soft drop to adjust a piece before committing to a hard drop.",
        "Rotate pieces before they reach the stack to avoid last-second scrambles."
      ],
      "steps": [
        "Start the game and study the upcoming queue.",
        "Slide and rotate each piece into the best fit as it falls.",
        "Clear lines to speed up and push for high scores."
      ]
    }
  },
  {
    "id": "breakout",
    "slug": "breakout",
    "title": "Breakout",
    "description": "Smash bricks, power-ups, chase the score.",
    "short": "Smash bricks, power-ups, chase the score.",
    "controls": "Move the paddle with the mouse or ←/→ keys. Click/tap to launch. P pauses, R restarts after a loss.",
    "tags": [
      "classic",
      "2D"
    ],
    "engineType": "canvas-2d",
    "difficulty": "medium",
    "released": "2025-08-26",
    "playUrl": "/games/breakout/",
    "version": "1.0.0",
    "thumbnailPath": "/games/breakout/thumb.svg",
    "thumbnail": "/games/breakout/thumb.svg",
    "assets": {
      "sprites": [
        "/assets/sprites/paddle.png",
        "/assets/sprites/brick.png",
        "/assets/sprites/ball.png"
      ],
      "audio": [
        "/assets/audio/hit.wav",
        "/assets/audio/powerup.wav",
        "/assets/audio/click.wav"
      ]
    },
    "firstFrame": {
      "sprites": [
        "/assets/sprites/paddle.png",
        "/assets/sprites/brick.png",
        "/assets/sprites/ball.png"
      ],
      "audio": [
        "/assets/audio/hit.wav",
        "/assets/audio/powerup.wav",
        "/assets/audio/click.wav"
      ]
    },
    "featureFlags": [
      "Offline",
      "Mouse",
      "Touch"
    ],
    "minDevice": {
      "width": 320,
      "height": 200
    },
    "help": {
      "objective": "Break every brick on the stage while protecting your remaining lives.",
      "controls": "Move the paddle with the mouse or ←/→ keys. Click/tap to launch. P pauses, R restarts after a loss.",
      "tips": [
        "Catch falling power-ups to widen the paddle or add extra balls.",
        "Hit the ball off-center to steer shots into hard-to-reach bricks.",
        "Stay beneath clusters of bricks so ricochets keep clearing rows."
      ],
      "steps": [
        "Line up the paddle and launch the opening serve.",
        "Deflect the ball back into the brick wall to clear tiles and score.",
        "Finish each layout before running out of lives to advance."
      ]
    }
  },
  {
    "id": "chess",
    "slug": "chess",
    "title": "Chess (2D)",
    "description": "Traditional chess for two players.",
    "short": "Traditional chess for two players.",
    "controls": "Click or tap a piece, then select a highlighted square to move. Use on-screen options for puzzles, difficulty, and remapping.",
    "tags": [
      "classic",
      "board"
    ],
    "engineType": "canvas-2d",
    "difficulty": "hard",
    "released": "2025-08-20",
    "playUrl": "/games/chess/",
    "version": "1.0.0",
    "thumbnailPath": "/games/chess/thumb.svg",
    "thumbnail": "/games/chess/thumb.svg",
    "assets": {
      "sprites": [
        "/assets/ui/panel.png",
        "/assets/ui/star.png"
      ],
      "audio": [
        "/assets/audio/click.wav"
      ]
    },
    "firstFrame": {
      "sprites": [
        "/assets/ui/panel.png",
        "/assets/ui/star.png"
      ],
      "audio": [
        "/assets/audio/click.wav"
      ]
    },
    "featureFlags": [
      "Offline",
      "Two Player"
    ],
    "minDevice": {
      "width": 360,
      "height": 240
    },
    "help": {
      "objective": "Checkmate the opposing king using standard chess rules.",
      "controls": "Click or tap a piece, then select a highlighted square to move. Use on-screen options for puzzles, difficulty, and remapping.",
      "tips": [
        "Control the center early so your pieces have maximum reach.",
        "Castle before your king comes under pressure.",
        "Look for tactics after every move—forks, pins, and discovered attacks."
      ],
      "steps": [
        "Choose a difficulty or puzzle, then make the first move.",
        "Develop pieces, protect your king, and coordinate attacks.",
        "Deliver checkmate or win by opponent resignation to finish the game."
      ]
    }
  },
  {
    "id": "chess3d",
    "slug": "chess3d",
    "title": "Chess 3D (Local)",
    "description": "A three-dimensional chess experiment.",
    "short": "A three-dimensional chess experiment.",
    "controls": "Drag to orbit the camera, scroll or pinch to zoom, and right-drag to pan. Click a piece then a target square to move.",
    "tags": [
      "3D",
      "offline"
    ],
    "engineType": "threejs",
    "difficulty": "hard",
    "released": "2025-08-27",
    "playUrl": "/games/chess3d/",
    "version": "1.0.0",
    "thumbnailPath": "/games/chess3d/thumb.svg",
    "thumbnail": "/games/chess3d/thumb.svg",
    "assets": {
      "sprites": [
        "/assets/sprites/chess3d/wood_light.png",
        "/assets/sprites/chess3d/wood_dark.png"
      ],
      "audio": [
        "/assets/audio/click.wav"
      ]
    },
    "firstFrame": {
      "sprites": [
        "/assets/sprites/chess3d/wood_light.png",
        "/assets/sprites/chess3d/wood_dark.png"
      ],
      "audio": [
        "/assets/audio/click.wav"
      ]
    },
    "featureFlags": [
      "Offline",
      "WebGL",
      "Camera Control"
    ],
    "minDevice": {
      "width": 720,
      "height": 405
    },
    "help": {
      "objective": "Outmaneuver the AI in a fully rotatable 3D chessboard and deliver checkmate.",
      "controls": "Drag to orbit the camera, scroll or pinch to zoom, and right-drag to pan. Click a piece then a target square to move.",
      "tips": [
        "Rotate the board to confirm piece alignment before committing to a move.",
        "Use the HUD buttons to flip sides, toggle coordinates, or enable auto-rotate.",
        "Watch the thinking indicator so you know when the engine is analysing."
      ],
      "steps": [
        "Pick a difficulty level and start the match.",
        "Adjust the camera for a clear view, then select and move your pieces.",
        "Play until you checkmate the opponent or decide to start a new game."
      ]
    }
  },
  {
    "id": "2048",
    "slug": "2048",
    "title": "2048",
    "description": "Slide numbers to reach 2048.",
    "short": "Slide numbers to reach 2048.",
    "controls": "Use Arrow keys to slide tiles. R restarts, U undoes, H shows a hint.",
    "tags": [
      "puzzle",
      "2D"
    ],
    "engineType": "canvas-2d",
    "difficulty": "medium",
    "released": "2025-08-20",
    "playUrl": "/games/2048/",
    "version": "1.0.0",
    "thumbnailPath": "/games/2048/thumb.svg",
    "thumbnail": "/games/2048/thumb.svg",
    "assets": {
      "sprites": [
        "/assets/sprites/block.png"
      ],
      "audio": [
        "/assets/audio/click.wav"
      ]
    },
    "firstFrame": {
      "sprites": [
        "/assets/sprites/block.png"
      ],
      "audio": [
        "/assets/audio/click.wav"
      ]
    },
    "featureFlags": [
      "Offline",
      "Undo",
      "Hints"
    ],
    "minDevice": {
      "width": 320,
      "height": 200
    },
    "help": {
      "objective": "Slide numbered tiles together to reach the 2048 tile (and beyond).",
      "controls": "Use Arrow keys to slide tiles. R restarts, U undoes, H shows a hint.",
      "tips": [
        "Keep your highest tile anchored in a corner to stay organized.",
        "Avoid swiping in a direction that breaks your corner chain unless necessary.",
        "Use undo sparingly to correct mis-swipes or risky moves."
      ],
      "steps": [
        "Swipe or press an arrow key to slide every tile in that direction.",
        "Merge matching numbers to create larger tiles and increase your score.",
        "Plan ahead to continue until you reach your target tile or run out of moves."
      ]
    }
  },
  {
    "id": "asteroids",
    "slug": "asteroids",
    "title": "Asteroids",
    "description": "Pilot your ship and blast space rocks.",
    "short": "Pilot your ship and blast space rocks.",
    "controls": "A/D or ←/→ rotate, W or ↑ thrust, Space/Enter fire, Shift/K hyperspace, P pause, R restart.",
    "tags": [
      "classic",
      "2D"
    ],
    "engineType": "canvas-2d",
    "difficulty": "hard",
    "released": "2025-08-27",
    "playUrl": "/games/asteroids/",
    "version": "1.0.0",
    "thumbnailPath": "/games/asteroids/thumb.svg",
    "thumbnail": "/games/asteroids/thumb.svg",
    "assets": {
      "sprites": [
        "/assets/sprites/ship.png"
      ],
      "audio": [
<<<<<<< HEAD
        "/assets/audio/laser.wav",
        "/assets/audio/explode.wav",
        "/assets/audio/powerup.wav",
        "/assets/audio/gameover.wav"
=======
        "/assets/audio/hit.wav",
        "/assets/audio/explode.wav",
        "/assets/audio/powerup.wav"
>>>>>>> 8c988aab
      ]
    },
    "firstFrame": {
      "sprites": [
        "/assets/sprites/ship.png"
      ],
      "audio": [
        "/assets/audio/laser.wav",
        "/assets/audio/explode.wav",
        "/assets/audio/powerup.wav"
      ]
    },
    "featureFlags": [
      "Offline",
      "Keyboard"
    ],
    "minDevice": {
      "width": 360,
      "height": 240
    },
    "help": {
      "objective": "Pilot your ship through space, blasting asteroids and enemies to survive each wave.",
      "controls": "A/D or ←/→ rotate, W or ↑ thrust, Space/Enter fire, Shift/K hyperspace, P pause, R restart.",
      "tips": [
        "Fire in bursts so you can maneuver while shots travel.",
        "Use hyperspace when surrounded, but beware of random exits.",
        "Clear smaller rocks quickly to prevent the screen from filling up."
      ],
      "steps": [
        "Thrust forward and rotate to line up shots on incoming asteroids.",
        "Blast rocks into smaller chunks while dodging debris and enemy ships.",
        "Survive each wave to push for a new high score."
      ]
    }
  },
  {
    "id": "maze3d",
    "slug": "maze3d",
    "title": "Maze 3D",
    "description": "Wander a first-person labyrinth to find the exit.",
    "short": "Wander a first-person labyrinth to find the exit.",
    "controls": "WASD or Arrow keys move, mouse looks. Press P to pause, R to restart, Esc releases pointer lock.",
    "tags": [
      "3D"
    ],
    "engineType": "threejs",
    "difficulty": "medium",
    "released": "2025-08-27",
    "playUrl": "/games/maze3d/",
    "version": "1.0.0",
    "thumbnailPath": "/games/maze3d/thumb.svg",
    "thumbnail": "/games/maze3d/thumb.svg",
    "assets": {
      "sprites": [
        "/assets/sprites/maze3d/wall.png",
        "/assets/sprites/maze3d/floor.png"
      ],
      "audio": [
        "/assets/audio/powerup.wav"
      ]
    },
    "firstFrame": {
      "sprites": [
        "/assets/sprites/maze3d/wall.png",
        "/assets/sprites/maze3d/floor.png"
      ],
      "audio": [
        "/assets/audio/powerup.wav"
      ]
    },
    "featureFlags": [
      "Offline",
      "Online Co-op",
      "Pointer Lock"
    ],
    "minDevice": {
      "width": 720,
      "height": 405
    },
    "help": {
      "objective": "Find the exit of the randomly generated labyrinth before your opponent does.",
      "controls": "WASD or Arrow keys move, mouse looks. Press P to pause, R to restart, Esc releases pointer lock.",
      "tips": [
        "Use the minimap overlay to keep track of explored corridors and dead ends.",
        "Follow the breadcrumb trail it draws so you don't double back unnecessarily.",
        "Pause with P if you need to reorient, then resume to regain pointer lock when ready."
      ],
      "steps": [
        "Click Start to lock the pointer and begin exploring.",
        "Work through the maze using the minimap and trail as guides.",
        "Reach the glowing exit to finish the run or beat any connected opponents."
      ]
    }
  },
  {
    "id": "platformer",
    "slug": "platformer",
    "title": "Pixel Platformer",
    "description": "Run and jump across platforms to reach the goal.",
    "short": "Run and jump across platforms to reach the goal.",
    "controls": "←/→ move, Space or ↑ jump, P pause, R restart. Gamepad and co-op options live in the HUD.",
    "tags": [
      "2D"
    ],
    "engineType": "canvas-2d",
    "difficulty": "medium",
    "released": "2025-08-27",
    "playUrl": "/games/platformer/",
    "version": "1.0.0",
    "thumbnailPath": "/games/platformer/thumb.svg",
    "thumbnail": "/games/platformer/thumb.svg",
    "assets": {
      "sprites": [
<<<<<<< HEAD
        "/assets/sprites/player/platformer_idle.png",
        "/assets/sprites/player/platformer_run.png",
        "/assets/sprites/player/platformer_jump.png",
=======
>>>>>>> 8c988aab
        "/assets/sprites/coin.png"
      ],
      "audio": [
        "/assets/audio/hit.wav",
        "/assets/audio/powerup.wav"
      ]
    },
    "firstFrame": {
      "sprites": [
        "/assets/sprites/coin.png"
      ],
      "audio": [
        "/assets/audio/hit.wav",
        "/assets/audio/powerup.wav"
      ]
    },
    "featureFlags": [
      "Offline",
      "Co-op",
      "Gamepad"
    ],
    "minDevice": {
      "width": 360,
      "height": 240
    },
    "help": {
      "objective": "Run, jump, and collect coins across the stage while staying ahead of hazards.",
      "controls": "←/→ move, Space or ↑ jump, P pause, R restart. Gamepad and co-op options live in the HUD.",
      "tips": [
        "Collect every coin you see—the goal only opens once the set is complete.",
        "Time jumps off moving platforms and slopes to keep momentum going.",
        "Start co-op from the HUD if you want a partner to help sweep the map."
      ],
      "steps": [
        "Press Start or tap to drop into the level.",
        "Run toward the goal, gathering coins and avoiding pits or enemies.",
        "Grab the last coin then reach the goal to clear the stage."
      ]
    }
  },
  {
    "id": "runner",
    "slug": "runner",
    "title": "City Runner",
    "description": "Dash through the city and avoid obstacles.",
    "short": "Dash through the city and avoid obstacles.",
    "controls": "Space or ↑ jumps, ↓ slides. On mobile, tap right to jump and left to slide.",
    "tags": [
      "2D"
    ],
    "engineType": "canvas-2d",
    "difficulty": "medium",
    "released": "2025-08-27",
    "playUrl": "/games/runner/",
    "version": "1.0.0",
    "thumbnailPath": "/games/runner/thumb.svg",
    "thumbnail": "/games/runner/thumb.svg",
    "assets": {
      "sprites": [
<<<<<<< HEAD
        "/assets/backgrounds/parallax/city_layer1.png",
        "/assets/backgrounds/parallax/city_layer2.png",
        "/assets/effects/clouds/cloud1.png",
        "/assets/effects/clouds/cloud2.png",
        "/assets/effects/portal.png",
        "/assets/powerups/multi.png",
        "/assets/ui/star.png",
=======
>>>>>>> 8c988aab
        "/assets/sprites/coin.png"
      ],
      "audio": [
        "/assets/audio/hit.wav",
        "/assets/audio/powerup.wav",
        "/assets/audio/click.wav"
      ]
    },
    "firstFrame": {
      "sprites": [
        "/assets/sprites/coin.png"
      ],
      "audio": [
        "/assets/audio/hit.wav",
        "/assets/audio/powerup.wav",
        "/assets/audio/click.wav"
      ]
    },
    "featureFlags": [
      "Offline",
      "Touch",
      "Leaderboards"
    ],
    "minDevice": {
      "width": 360,
      "height": 240
    },
    "help": {
      "objective": "Sprint through the city streets, dodging obstacles to keep your run alive.",
      "controls": "Space or ↑ jumps, ↓ slides. On mobile, tap right to jump and left to slide.",
      "tips": [
        "Stay near the middle lane so you can quickly jump or slide as obstacles appear.",
        "Slide under low signs instead of jumping to recover faster afterward.",
        "Watch the pattern of upcoming hazards to keep your rhythm as speed increases."
      ],
      "steps": [
        "Tap or press jump to hop the first barrier and start the run.",
        "React to upcoming obstacles with timely jumps and slides.",
        "Maintain the streak as speed increases to chase new records."
      ]
    }
  },
  {
    "id": "shooter",
    "slug": "shooter",
    "title": "Alien Shooter",
    "description": "Blast waves of invaders and survive.",
    "short": "Blast waves of invaders and survive.",
    "controls": "WASD or Arrow keys move, Space/Enter shoot. Keep moving to avoid hits.",
    "tags": [
      "2D"
    ],
    "engineType": "canvas-2d",
    "difficulty": "hard",
    "released": "2025-08-27",
    "playUrl": "/games/shooter/",
    "version": "1.0.0",
    "thumbnailPath": "/games/shooter/thumb.svg",
    "thumbnail": "/games/shooter/thumb.svg",
    "assets": {
      "sprites": [
<<<<<<< HEAD
        "/assets/backgrounds/parallax/space_layer1.png",
        "/assets/backgrounds/parallax/space_layer2.png",
        "/assets/effects/explosion.png",
        "/assets/effects/portal.png",
        "/assets/sprites/bullet.png",
        "/assets/sprites/enemy1.png",
        "/assets/sprites/enemy2.png",
        "/assets/sprites/ship.png"
      ],
      "audio": [
        "/assets/audio/laser.wav",
        "/assets/audio/explode.wav",
        "/assets/audio/powerup.wav",
        "/assets/audio/gameover.wav"
=======
        "/assets/sprites/ship.png"
      ],
      "audio": [
        "/assets/audio/explode.wav",
        "/assets/audio/powerup.wav"
>>>>>>> 8c988aab
      ]
    },
    "firstFrame": {
      "sprites": [
        "/assets/sprites/ship.png"
      ],
      "audio": [
        "/assets/audio/laser.wav",
        "/assets/audio/explode.wav",
        "/assets/audio/powerup.wav"
      ]
    },
    "featureFlags": [
      "Offline",
      "Keyboard"
    ],
    "minDevice": {
      "width": 360,
      "height": 240
    },
    "help": {
      "objective": "Hold off waves of aliens by dodging fire and blasting every intruder.",
      "controls": "WASD or Arrow keys move, Space/Enter shoot. Keep moving to avoid hits.",
      "tips": [
        "Strafe horizontally to herd enemies into your bullet stream.",
        "Watch your firing cadence—the blaster has a short cooldown.",
        "Keep distance from enemy clusters to buy time for dodges."
      ],
      "steps": [
        "Move into open space as the first wave approaches.",
        "Fire continuously while weaving around enemy shots.",
        "Survive as long as possible to post a high score."
      ]
    }
  }
]<|MERGE_RESOLUTION|>--- conflicted
+++ resolved
@@ -14,30 +14,11 @@
     "difficulty": "easy",
     "released": "2025-08-20",
     "playUrl": "/games/pong/",
-<<<<<<< HEAD
-    "version": "2.1.0",
-=======
-    "version": "1.0.0",
->>>>>>> 8c988aab
+    "version": "1.0.0",
     "thumbnailPath": "/games/pong/thumb.svg",
     "thumbnail": "/games/pong/thumb.svg",
     "assets": {
       "sprites": [
-<<<<<<< HEAD
-        "/assets/backgrounds/parallax/arcade_layer1.png",
-        "/assets/backgrounds/parallax/arcade_layer2.png",
-        "/assets/backgrounds/parallax/city_layer1.png",
-        "/assets/backgrounds/parallax/city_layer2.png",
-        "/assets/backgrounds/parallax/forest_layer1.png",
-        "/assets/backgrounds/parallax/forest_layer2.png",
-        "/assets/backgrounds/parallax/space_layer1.png",
-        "/assets/backgrounds/parallax/space_layer2.png",
-        "/assets/effects/particle.png",
-        "/assets/effects/spark.png",
-        "/assets/effects/explosion.png",
-        "/assets/effects/shield.png",
-=======
->>>>>>> 8c988aab
         "/assets/sprites/paddle.png",
         "/assets/sprites/ball.png"
       ],
@@ -479,16 +460,9 @@
         "/assets/sprites/ship.png"
       ],
       "audio": [
-<<<<<<< HEAD
-        "/assets/audio/laser.wav",
-        "/assets/audio/explode.wav",
-        "/assets/audio/powerup.wav",
-        "/assets/audio/gameover.wav"
-=======
         "/assets/audio/hit.wav",
         "/assets/audio/explode.wav",
         "/assets/audio/powerup.wav"
->>>>>>> 8c988aab
       ]
     },
     "firstFrame": {
@@ -602,12 +576,6 @@
     "thumbnail": "/games/platformer/thumb.svg",
     "assets": {
       "sprites": [
-<<<<<<< HEAD
-        "/assets/sprites/player/platformer_idle.png",
-        "/assets/sprites/player/platformer_run.png",
-        "/assets/sprites/player/platformer_jump.png",
-=======
->>>>>>> 8c988aab
         "/assets/sprites/coin.png"
       ],
       "audio": [
@@ -667,16 +635,6 @@
     "thumbnail": "/games/runner/thumb.svg",
     "assets": {
       "sprites": [
-<<<<<<< HEAD
-        "/assets/backgrounds/parallax/city_layer1.png",
-        "/assets/backgrounds/parallax/city_layer2.png",
-        "/assets/effects/clouds/cloud1.png",
-        "/assets/effects/clouds/cloud2.png",
-        "/assets/effects/portal.png",
-        "/assets/powerups/multi.png",
-        "/assets/ui/star.png",
-=======
->>>>>>> 8c988aab
         "/assets/sprites/coin.png"
       ],
       "audio": [
@@ -738,28 +696,11 @@
     "thumbnail": "/games/shooter/thumb.svg",
     "assets": {
       "sprites": [
-<<<<<<< HEAD
-        "/assets/backgrounds/parallax/space_layer1.png",
-        "/assets/backgrounds/parallax/space_layer2.png",
-        "/assets/effects/explosion.png",
-        "/assets/effects/portal.png",
-        "/assets/sprites/bullet.png",
-        "/assets/sprites/enemy1.png",
-        "/assets/sprites/enemy2.png",
-        "/assets/sprites/ship.png"
-      ],
-      "audio": [
-        "/assets/audio/laser.wav",
-        "/assets/audio/explode.wav",
-        "/assets/audio/powerup.wav",
-        "/assets/audio/gameover.wav"
-=======
         "/assets/sprites/ship.png"
       ],
       "audio": [
         "/assets/audio/explode.wav",
         "/assets/audio/powerup.wav"
->>>>>>> 8c988aab
       ]
     },
     "firstFrame": {
