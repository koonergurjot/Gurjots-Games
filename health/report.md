--- conflicted
+++ resolved
@@ -1,19 +1,11 @@
 # Game Doctor Report
 
-<<<<<<< HEAD
-Generated: 2025-10-07T21:30:48.739Z
-=======
 Generated: 2025-10-07T21:13:46.273Z
->>>>>>> 05521a4d
 
 - Total games: 12
 - Passing: 12
 - Failing: 0
 - With warnings: 0
-<<<<<<< HEAD
-- Issues found: 0
-=======
->>>>>>> 05521a4d
 - Manifest version: 1
 - Manifest source: tools/reporters/game-doctor-manifest.json
 
