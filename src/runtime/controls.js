/**
 * Simple runtime controls helper.
 * - Tracks keyboard state based on a mapping of actions to key codes.
 * - Creates a touch D-pad with A/B, pause and restart buttons.
 * - Consumers may register callbacks for actions via `on(action, cb)`.
 * - Call `dispose()` to remove all event listeners and DOM elements.
 */
export class Controls {
  constructor(opts = {}) {
    const defaults = {
      left: 'ArrowLeft',
      right: 'ArrowRight',
      up: 'ArrowUp',
      down: 'ArrowDown',
      a: 'KeyZ',
      b: 'KeyX',
      pause: 'KeyP',
      restart: 'KeyR',
    };

    if (Array.isArray(opts.map)) {
      this.maps = opts.map.map((m, i) => (i === 0 ? { ...defaults, ...m } : { ...m }));
    } else {
      this.maps = [{ ...defaults, ...(opts.map || {}) }];
    }

    this.state = new Map();
    this.handlers = this.maps.map(() => new Map());
    this.disposers = [];
    this.touchBindings = new Map();
    this.element = null;

    this.bindKeyboard();
    if (opts.touch !== false) this.buildTouch();
  }

  ensureHandlerMap(player) {
    if (!this.handlers[player]) this.handlers[player] = new Map();
    return this.handlers[player];
  }

  /** Register callback for an action. Returns unsubscribe function. */
  on(action, cb, player = 0) {
    const handlers = this.ensureHandlerMap(player);
    let set = handlers.get(action);
    if (!set) {
      set = new Set();
      handlers.set(action, set);
    }
    set.add(cb);
    return () => set.delete(cb);
  }

  /** Check whether given action is currently pressed. */
  isDown(action, player = 0) {
    const code = this.maps[player]?.[action];
    if (!code) return false;
    if (Array.isArray(code)) return code.some(c => this.state.get(c));
    return !!this.state.get(code);
  }

  /** Change mapping for an action at runtime */
  setMapping(action, key, player = 0) {
<<<<<<< HEAD
    if (!this.maps[player]) this.maps[player] = {};
    this.ensureHandlerMap(player);
=======
    if (!this.maps[player]) {
      this.maps[player] = {};
      if (!this.handlers[player]) this.handlers[player] = new Map();
    }
>>>>>>> 1b5d8ddf
    this.maps[player][action] = key;
    if (player === 0) {
      const binding = this.touchBindings.get(action);
      binding?.refresh();
    }
  }

  /** Remove all listeners and DOM nodes. */
  dispose() {
    for (const [target, type, listener, options] of this.disposers) {
      target.removeEventListener(type, listener, options);
    }
    this.disposers = [];
    this.handlers.forEach(h => h.clear());
    this.touchBindings.clear();
    if (this.element) this.element.remove();
    this.element = null;
  }

  match(action, code, player) {
    const mapping = this.maps[player]?.[action];
    if (Array.isArray(mapping)) return mapping.includes(code);
    return mapping === code;
  }

  resolveCodes(action, player) {
    const mapping = this.maps[player]?.[action];
    if (!mapping) return [];
    return Array.isArray(mapping) ? [...mapping] : [mapping];
  }

  bindKeyboard() {
    const down = e => {
      this.state.set(e.code, true);
      this.fireByCode(e.code);
    };
    const up = e => {
      this.state.set(e.code, false);
    };
    window.addEventListener('keydown', down);
    window.addEventListener('keyup', up);
    this.disposers.push([window, 'keydown', down]);
    this.disposers.push([window, 'keyup', up]);
  }

  fire(action, player) {
    const set = this.handlers[player]?.get(action);
    if (set) {
      for (const fn of Array.from(set)) fn();
    }
  }

  fireByCode(code) {
    for (let p = 0; p < this.maps.length; p++) {
      this.ensureHandlerMap(p);
      const map = this.maps[p];
      for (const action in map) {
        if (this.match(action, code, p)) this.fire(action, p);
      }
    }
  }

  createButton(action, label) {
    const btn = document.createElement('button');
    btn.textContent = label;
    const binding = {
      pressed: false,
      activeCodes: [],
      refresh: () => {
        if (!binding.pressed) return;
        const codes = this.resolveCodes(action, 0);
        const next = new Set(codes);
        for (const code of binding.activeCodes) {
          if (!next.has(code)) this.state.set(code, false);
        }
        for (const code of codes) {
          this.state.set(code, true);
        }
        binding.activeCodes = codes;
      },
    };
    const setActive = active => {
      if (active) {
        const codes = this.resolveCodes(action, 0);
        binding.pressed = true;
        binding.activeCodes = codes;
        for (const code of codes) this.state.set(code, true);
      } else {
        for (const code of binding.activeCodes) this.state.set(code, false);
        binding.activeCodes = [];
        binding.pressed = false;
      }
    };
    this.touchBindings.set(action, binding);
    const start = e => {
      e.preventDefault();
      if (!binding.pressed) {
        setActive(true);
      } else {
        binding.refresh();
      }
      this.fire(action, 0);
    };
    const end = () => {
      if (binding.pressed) setActive(false);
    };
    btn.addEventListener('touchstart', start, { passive: false });
    btn.addEventListener('touchend', end);
    btn.addEventListener('touchcancel', end);
    btn.addEventListener('mousedown', start);
    btn.addEventListener('mouseup', end);
    btn.addEventListener('mouseleave', end);
    this.disposers.push([btn, 'touchstart', start, { passive: false }]);
    this.disposers.push([btn, 'touchend', end]);
    this.disposers.push([btn, 'touchcancel', end]);
    this.disposers.push([btn, 'mousedown', start]);
    this.disposers.push([btn, 'mouseup', end]);
    this.disposers.push([btn, 'mouseleave', end]);
    return btn;
  }

  buildTouch() {
    const root = document.createElement('div');
    root.style.position = 'fixed';
    root.style.left = '0';
    root.style.right = '0';
    root.style.bottom = '0';
    root.style.pointerEvents = 'none';

    const leftPad = document.createElement('div');
    leftPad.style.position = 'absolute';
    leftPad.style.left = '10px';
    leftPad.style.bottom = '10px';
    leftPad.style.pointerEvents = 'auto';
    const upBtn = this.createButton('up', '▲');
    const downBtn = this.createButton('down', '▼');
    const leftBtn = this.createButton('left', '◀');
    const rightBtn = this.createButton('right', '▶');
    leftPad.append(upBtn, downBtn, leftBtn, rightBtn);
    leftPad.style.display = 'grid';
    leftPad.style.gridTemplateColumns = 'repeat(3, 40px)';
    leftPad.style.gridTemplateRows = 'repeat(3, 40px)';
    leftPad.style.gap = '4px';
    upBtn.style.gridArea = '1 / 2';
    leftBtn.style.gridArea = '2 / 1';
    rightBtn.style.gridArea = '2 / 3';
    downBtn.style.gridArea = '3 / 2';
    root.appendChild(leftPad);

    const rightPad = document.createElement('div');
    rightPad.style.position = 'absolute';
    rightPad.style.right = '10px';
    rightPad.style.bottom = '10px';
    rightPad.style.pointerEvents = 'auto';
    const aBtn = this.createButton('a', 'A');
    const bBtn = this.createButton('b', 'B');
    rightPad.append(aBtn, bBtn);
    rightPad.style.display = 'flex';
    rightPad.style.gap = '10px';
    root.appendChild(rightPad);

    const sysPad = document.createElement('div');
    sysPad.style.position = 'absolute';
    sysPad.style.left = '50%';
    sysPad.style.bottom = '10px';
    sysPad.style.transform = 'translateX(-50%)';
    sysPad.style.pointerEvents = 'auto';
    const pauseBtn = this.createButton('pause', 'II');
    const restartBtn = this.createButton('restart', '↻');
    sysPad.append(pauseBtn, restartBtn);
    sysPad.style.display = 'flex';
    sysPad.style.gap = '10px';
    root.appendChild(sysPad);

    document.body.appendChild(root);
    this.element = root;
  }
}

/**
 * Basic key state helper.
 * Optionally provide per-player mappings of actions to keys (KeyboardEvent.key).
 */
export function keyState(map = []) {
  const keys = new Set();
  const maps = Array.isArray(map)
    ? map.map(m => ({ ...m }))
    : [typeof map === 'object' && map !== null ? { ...map } : {}];

  const down = e => keys.add(e.key.toLowerCase());
  const up = e => keys.delete(e.key.toLowerCase());
  window.addEventListener('keydown', down);
  window.addEventListener('keyup', up);

  const has = (action, player = 0) => {
    const m = maps[player]?.[action];
    if (m) {
      if (Array.isArray(m)) return m.some(k => keys.has(k.toLowerCase()));
      return keys.has(m.toLowerCase());
    }
    return keys.has(action.toLowerCase());
  };

  const setMapping = (action, key, player = 0) => {
    if (!maps[player]) maps[player] = {};
    maps[player][action] = key;
  };

  const destroy = () => {
    window.removeEventListener('keydown', down);
    window.removeEventListener('keyup', up);
  };

  return { has, setMapping, destroy };
}

/** Create a polling loop for the primary gamepad. */
export function createGamepad(fn) {
  let raf = null;
  function loop() {
    const pads = navigator.getGamepads ? Array.from(navigator.getGamepads()).filter(Boolean) : [];
    if (pads[0]) fn(pads[0]);
    raf = requestAnimationFrame(loop);
  }
  const start = () => {
    if (!raf) loop();
  };
  const stop = () => {
    if (raf) cancelAnimationFrame(raf);
    raf = null;
  };
  window.addEventListener('gamepadconnected', start);
  window.addEventListener('gamepaddisconnected', stop);
  start();
  const destroy = () => {
    stop();
    window.removeEventListener('gamepadconnected', start);
    window.removeEventListener('gamepaddisconnected', stop);
  };
  return { start, stop, destroy };
}

/** Convert standard gamepad axes to directional x/y values with deadzone. */
export function standardAxesToDir(pad, dead = 0.2) {
  const [lx = 0, ly = 0] = pad.axes || [];
  const dx = Math.abs(lx) > dead ? lx : 0;
  const dy = Math.abs(ly) > dead ? ly : 0;
  return { dx, dy };
}

/** Show/hide a hint element when a gamepad is connected. */
export function enableGamepadHint(hintEl) {
  const show = () => {
    hintEl.style.display = '';
  };
  const hide = () => {
    hintEl.style.display = 'none';
  };
  window.addEventListener('gamepadconnected', show);
  window.addEventListener('gamepaddisconnected', hide);
  hide();
  return {
    destroy: () => {
      window.removeEventListener('gamepadconnected', show);
      window.removeEventListener('gamepaddisconnected', hide);
    },
  };
}

/**
 * Create virtual touch buttons for the given key codes.
 * Returns an element containing the buttons and a read() method
 * that returns a Map of button states.
 */
export function virtualButtons(codes) {
  const element = document.createElement('div');
  const state = new Map();
  const up = code => () => state.set(code, false);
  for (const code of codes) {
    const btn = document.createElement('button');
    btn.dataset.k = code;
    state.set(code, false);
    btn.addEventListener(
      'touchstart',
      e => {
        state.set(code, true);
        e.preventDefault();
      },
      { passive: false }
    );
    btn.addEventListener('touchend', up(code));
    btn.addEventListener('touchcancel', up(code));
    element.appendChild(btn);
  }
  return {
    element,
    read: () => new Map(state),
  };
}

/** Compatibility wrapper used by older call sites expecting a static init. */
export function initControls(options) {
  return new Controls(options);
}

/** Legacy no-op retained for compatibility. */
export function handleInput() {}

Controls.init = initControls;
<|MERGE_RESOLUTION|>--- conflicted
+++ resolved
@@ -61,15 +61,10 @@
 
   /** Change mapping for an action at runtime */
   setMapping(action, key, player = 0) {
-<<<<<<< HEAD
-    if (!this.maps[player]) this.maps[player] = {};
-    this.ensureHandlerMap(player);
-=======
     if (!this.maps[player]) {
       this.maps[player] = {};
       if (!this.handlers[player]) this.handlers[player] = new Map();
     }
->>>>>>> 1b5d8ddf
     this.maps[player][action] = key;
     if (player === 0) {
       const binding = this.touchBindings.get(action);
