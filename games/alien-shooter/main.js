--- conflicted
+++ resolved
@@ -241,15 +241,11 @@
 class AlienShooterGame {
   constructor(canvas, ctx) {
     this.canvas = canvas;
-<<<<<<< HEAD
-    this.ctx = ctx;
-=======
     this.ctx = canvas.getContext('2d');
     if (!this.ctx) {
       throw new Error('Canvas 2D context not supported');
     }
 
->>>>>>> e67907d5
     this.width = canvas.width;
     this.height = canvas.height;
     this.dpr = window.devicePixelRatio || 1;
@@ -321,21 +317,14 @@
   async init() {
     this.fx = createFallbackFx();
     this.resize();
-<<<<<<< HEAD
-=======
     this.ready = true;
 
->>>>>>> e67907d5
     window.addEventListener('resize', () => this.resize());
     window.addEventListener('keydown', (event) => this.onKeyDown(event));
     window.addEventListener('keyup', (event) => this.onKeyUp(event));
     this.canvas.addEventListener('pointerdown', (event) => this.onPointerDown(event));
     window.addEventListener('pointerup', (event) => this.onPointerUp(event));
     this.canvas.addEventListener('pointermove', (event) => this.onPointerMove(event));
-<<<<<<< HEAD
-    this.ready = true;
-    send('GAME_READY');
-=======
     this.canvas.addEventListener('pointerleave', () => {
       this.pointer.active = false;
       this.pointer.shooting = false;
@@ -363,7 +352,6 @@
     this.setTheme(this.theme);
     this.resetRun(true);
 
->>>>>>> e67907d5
     requestAnimationFrame(this.boundLoop);
 
     try {
