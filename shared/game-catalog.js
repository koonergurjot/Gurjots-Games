--- conflicted
+++ resolved
@@ -1,12 +1,8 @@
 import { normalizeCatalogEntries, toNormalizedList } from './game-catalog-core.js';
 
 const PRIMARY_CATALOG_URL = '/games.json';
-<<<<<<< HEAD
-const LEGACY_CATALOG_URLS = ['/public/games.json', './games.json'];
-=======
 const LEGACY_CATALOG_URLS = ['/public/games.json'];
 const LOCAL_RELATIVE_CANDIDATES = ['./games.json'];
->>>>>>> 2c3bb975
 let catalogPromise = null;
 
 function buildCandidateUrls() {
@@ -55,13 +51,8 @@
       if (!Array.isArray(data)) throw new Error('games.json did not contain an array');
       return data;
     } catch (err) {
-<<<<<<< HEAD
-      lastError = err;
-      console.warn('[GG] catalog fetch failed for', url, err);
-=======
       failures.push({ url, error: err });
       console.warn('[GG][catalog] failed to load catalog source', { url, message: err?.message || String(err) });
->>>>>>> 2c3bb975
     }
   }
 
