
import { pushEvent } from "/games/common/diag-adapter.js";
import { preloadFirstFrameAssets } from "../../shared/game-asset-preloader.js";
import { play as playSfx } from "../../shared/juice/audio.js";
<<<<<<< HEAD
import { createSceneManager } from "../../src/engine/scenes.js";
=======
import "./pauseOverlay.js";
>>>>>>> 5315df72

(function(){
  "use strict";

  const SLUG = "pong";
  const LS_KEY = "pong.v3";
  const W = 1280, H = 720;
  const STEP = 1/60;
  const MAX_FRAME_DELTA = 0.1;

  const AI_LEVELS = ["Easy","Medium","Hard"];
  const AI_SETTINGS = {
    Easy:   { speed: 460, reaction: 0.26, offset: 90, noise: 18 },
    Medium: { speed: 560, reaction: 0.16, offset: 42, noise: 10 },
    Hard:   { speed: 720, reaction: 0.08, offset: 14, noise: 4 },
  };
  const SPIN_ACCEL = 22;
  const SPIN_DECAY = 0.985;
  const TOUCH_DEBOUNCE_MS = 18;
  const TOUCH_MIN_DELTA = 2.5;
  const TOUCH_SCALE = 88;

  const DFLT = {
    mode:"1P",            // 1P, 2P, Endless, Mayhem
    ai:"Medium",          // Easy, Medium, Hard
    toScore:11,
    winByTwo:true,
    powerups:true,
    sfx:true,
    theme:"neon",         // neon | vapor | crt | minimal
    reduceMotion:false,
    keys:{p1Up:"KeyW", p1Down:"KeyS", p2Up:"ArrowUp", p2Down:"ArrowDown", pause:"Space"},
  };

  const state = {
    ...DFLT, ...loadLS(),
    running:false, t0:0, last:0, dt:0, acc:0,
    canvas:null, ctx:null, ratio:1, scaleX:1, scaleY:1, paused:false, over:false,
    score:{p1:0,p2:0}, ball:null, balls:[], p1:null, p2:null, hud:null, loopId:0,
    effects:[], shakes:0, themeClass:"theme-neon", gamepad:null, keyModal:null,
    trail:[], trailMax:20, touches:{}, replay:[], replayMax:5*60, recording:true,
    shellPaused:false,
    images:{ powerups:{}, effects:{} },
    backgroundLayers:null,
<<<<<<< HEAD
    overlay:null,
  };

  const scenes = createSceneManager({ id: `${SLUG}-scenes` });
  state.scenes = scenes;
=======
    pauseOverlay:null,
    debugHud:null,
    debugVisible:false,
    debugData:{ ballSpeed:0, dt:0, lastNormal:{x:0,y:0} },
    axes:{
      keyboard:{p1:0,p2:0},
      touch:{p1:0,p2:0},
      ai:{p1:0,p2:0},
      combined:{p1:0,p2:0},
    },
    touchBuffer:[],
    aiBrain:{ targetY:H/2, timer:0 },
  };

  if(!AI_LEVELS.includes(state.ai)){
    if(state.ai === "Normal") state.ai = "Medium";
    else if(state.ai === "Insane") state.ai = "Hard";
    else state.ai = "Medium";
  }
>>>>>>> 5315df72

  const globalScope = typeof window !== "undefined" ? window : undefined;
  const pongReadyQueue = (() => {
    if (!globalScope) return [];
    if (Array.isArray(globalScope.__PONG_READY__)) return globalScope.__PONG_READY__;
    const queue = [];
    globalScope.__PONG_READY__ = queue;
    return queue;
  })();

  const SPRITE_SOURCES = {
    paddle: "/assets/sprites/paddle.png",
    ball: "/assets/sprites/ball.png",
    particle: "/assets/effects/particle.png",
    net: "/assets/effects/particle.png",
    spark: "/assets/effects/spark.png",
    explosion: "/assets/effects/explosion.png",
    shield: "/assets/effects/shield.png",
  };

  const PARALLAX_LAYERS = [
    { src: "/assets/backgrounds/parallax/arcade_layer1.png", speed: 18, alpha: 0.85 },
    { src: "/assets/backgrounds/parallax/arcade_layer2.png", speed: 36, alpha: 1 },
  ];

  const POWERUP_SOURCES = {
    grow: SPRITE_SOURCES.shield,
    shrink: SPRITE_SOURCES.particle,
    slow: SPRITE_SOURCES.particle,
    fast: SPRITE_SOURCES.spark,
    multiball: SPRITE_SOURCES.explosion,
    ghost: SPRITE_SOURCES.shield,
  };

  preloadFirstFrameAssets(SLUG).catch(()=>{});

  const OVERLAY_FADE_MS = 220;

  function createImage(src){
    const img = new Image();
    img.decoding = "async";
    img.src = src;
    return img;
  }

  function ensureSprites(){
    if(!state.images) state.images = { powerups:{}, effects:{} };
    const images = state.images;
    images.paddle = images.paddle || createImage(SPRITE_SOURCES.paddle);
    images.ball = images.ball || createImage(SPRITE_SOURCES.ball);
    images.net = images.net || createImage(SPRITE_SOURCES.net);
    if(!images.effects) images.effects = {};
    images.effects.spark = images.effects.spark || createImage(SPRITE_SOURCES.spark);
    images.effects.explosion = images.effects.explosion || createImage(SPRITE_SOURCES.explosion);
    images.effects.shield = images.effects.shield || createImage(SPRITE_SOURCES.shield);
    if(!images.powerups) images.powerups = {};
    for(const [kind, src] of Object.entries(POWERUP_SOURCES)){
      if(!images.powerups[kind]) images.powerups[kind] = createImage(src);
    }
    ensureParallaxLayers();
  }

  function drawSprite(img, x, y, w, h, alpha=1){
    if(!img || !img.complete || !img.naturalWidth) return;
    const ctx = state.ctx;
    ctx.save();
    ctx.globalAlpha = alpha;
    ctx.drawImage(img, x, y, w, h);
    ctx.restore();
  }

  function drawSpriteCentered(img, x, y, w, h, alpha=1){
    drawSprite(img, x - w/2, y - h/2, w, h, alpha);
  }

  function emitStateChange(field, value){
    pushEvent("state", {
      slug: SLUG,
      field,
      value,
      mode: state.mode,
      difficulty: state.ai,
    });
  }

  // ---------- Utilities ----------
  function post(type, detail){ try{ window.parent && window.parent.postMessage({type, slug:SLUG, detail}, "*"); }catch{} }
  function clamp(v, lo, hi){ return Math.max(lo, Math.min(hi, v)); }
  function rand(a,b){ return Math.random()*(b-a)+a; }
  function lerp(a,b,t){ return a+(b-a)*t; }

  function loadLS(){
    try{ return JSON.parse(localStorage.getItem(LS_KEY)||"{}"); }catch{return{}}
  }
  function saveLS(){
    const o={mode:state.mode, ai:state.ai, toScore:state.toScore, winByTwo:state.winByTwo, powerups:state.powerups, sfx:state.sfx, theme:state.theme, reduceMotion:state.reduceMotion, keys:state.keys};
    try{ localStorage.setItem(LS_KEY, JSON.stringify(o)); }catch{}
  }

  // ---------- Audio ----------
  function playSound(name){
    if(!state.sfx) return;
    try{ playSfx(name); }catch(err){ console.warn("[pong] sfx failed", err); }
  }

  // ---------- Rendering helpers ----------
  function ensureParallaxLayers(){
    if(state.backgroundLayers) return;
    const layers = [];
    for(const cfg of PARALLAX_LAYERS){
      const img = createImage(cfg.src);
      const layer = {
        image: img,
        speed: Number.isFinite(cfg.speed) ? cfg.speed : 0,
        alpha: typeof cfg.alpha === "number" ? Math.max(0, Math.min(1, cfg.alpha)) : 1,
        offset: 0,
        width: 0,
        height: 0,
      };
      if(img){
        img.addEventListener("load", ()=>{
          layer.width = img.naturalWidth || img.width || 0;
          layer.height = img.naturalHeight || img.height || 0;
        });
        img.addEventListener("error", ()=>{
          layer.width = 0;
          layer.height = 0;
        });
      }
      layers.push(layer);
    }
    state.backgroundLayers = layers;
  }

  function getParallaxMetrics(layer){
    if(!layer || !layer.image) return null;
    const img = layer.image;
    const baseW = img.naturalWidth || img.width || layer.width || 0;
    const baseH = img.naturalHeight || img.height || layer.height || 0;
    if(!baseW || !baseH) return null;
    layer.width = baseW;
    layer.height = baseH;
    const destHeight = H;
    const destWidth = destHeight * (baseW / baseH);
    if(!Number.isFinite(destWidth) || destWidth <= 0) return null;
    return { width: destWidth, height: destHeight };
  }

  function updateParallax(delta){
    ensureParallaxLayers();
    if(!Array.isArray(state.backgroundLayers)) return;
    if(state.reduceMotion) return;
    for(const layer of state.backgroundLayers){
      const metrics = getParallaxMetrics(layer);
      if(!metrics) continue;
      const speed = layer.speed || 0;
      if(!speed) continue;
      let offset = (layer.offset || 0) + speed * delta;
      const span = metrics.width;
      if(span > 0){
        offset %= span;
        if(offset < 0) offset += span;
      }
      layer.offset = offset;
    }
  }

  function drawParallaxBackground(){
    const ctx = state.ctx;
    if(!ctx) return;
    ctx.clearRect(0,0,W,H);
    ctx.fillStyle = "#050516";
    ctx.fillRect(0,0,W,H);
    ensureParallaxLayers();
    if(!Array.isArray(state.backgroundLayers)) return;
    for(const layer of state.backgroundLayers){
      const metrics = getParallaxMetrics(layer);
      if(!metrics) continue;
      const alpha = layer.alpha ?? 1;
      let startX = -(layer.offset || 0);
      while(startX > 0) startX -= metrics.width;
      ctx.save();
      ctx.globalAlpha = alpha;
      for(let x=startX; x < W; x += metrics.width){
        ctx.drawImage(layer.image, x, 0, metrics.width, metrics.height);
      }
      ctx.restore();
    }
  }

  function clear(){
    ensureSprites();
    drawParallaxBackground();
  }
  function getCSS(name){ return getComputedStyle(document.documentElement).getPropertyValue(name).trim() || "#fff"; }

  function drawNet(){
    const img = state.images?.net;
    if(!img || !img.complete || !img.naturalWidth) return;
    const segmentHeight = 48;
    const segmentWidth = 24;
    const gap = 18;
    for(let y=0; y<H; y+=segmentHeight+gap){
      drawSprite(img, W/2 - segmentWidth/2, y, segmentWidth, segmentHeight, 0.85);
    }
  }

  function spawnEffect(type, x, y, opts={}){
    if(state.reduceMotion) return;
    ensureSprites();
    const sprite = state.images?.effects?.[type];
    if(!sprite) return;
    const duration = opts.duration || 0.5;
    state.effects.push({
      type,
      x,
      y,
      duration,
      life: duration,
      scale: opts.scale || 1,
    });
  }

  function updateEffects(dt){
    if(!state.effects || !state.effects.length) return;
    const remaining=[];
    for(const fx of state.effects){
      fx.life -= dt;
      if(fx.life>0){
        remaining.push(fx);
      }
    }
    state.effects = remaining;
  }

  function drawEffects(){
    if(!state.effects || !state.effects.length) return;
    for(const fx of state.effects){
      const img = state.images?.effects?.[fx.type];
      if(!img || !img.complete || !img.naturalWidth) continue;
      const progress = Math.max(0, Math.min(1, fx.life / fx.duration));
      const alpha = Math.pow(progress, 0.6);
      const w = img.naturalWidth * fx.scale;
      const h = img.naturalHeight * fx.scale;
      drawSpriteCentered(img, fx.x, fx.y, w, h, alpha);
    }
  }

  function drawPaddleSprite(p){
    const img = state.images?.paddle;
    if(img && img.complete && img.naturalWidth){
      drawSprite(img, p.x, p.y, p.w, p.h, 1);
    } else {
      const ctx = state.ctx;
      ctx.fillStyle = getCSS("--pong-fg");
      ctx.fillRect(p.x, p.y, p.w, p.h);
    }
  }

  function drawBallSprite(b, alpha=1){
    const img = state.images?.ball;
    const size = b.r * 2;
    if(img && img.complete && img.naturalWidth){
      drawSpriteCentered(img, b.x, b.y, size, size, alpha);
    } else {
      const ctx = state.ctx;
      ctx.save();
      ctx.globalAlpha = alpha;
      ctx.fillStyle = getCSS("--pong-fg");
      ctx.beginPath();
      ctx.arc(b.x, b.y, b.r, 0, Math.PI*2);
      ctx.fill();
      ctx.restore();
    }
  }

  function drawPowerupSprite(pu){
    const img = state.images?.powerups?.[pu.kind];
    const size = pu.r * 2;
    if(img && img.complete && img.naturalWidth){
      drawSpriteCentered(img, pu.x, pu.y, size, size, Math.min(1, pu.life/8 + 0.2));
    } else {
      const ctx = state.ctx;
      ctx.save();
      ctx.globalAlpha = Math.min(1, pu.life/8 + 0.2);
      ctx.fillStyle = getCSS("--pong-accent");
      ctx.beginPath();
      ctx.arc(pu.x, pu.y, pu.r, 0, Math.PI*2);
      ctx.fill();
      ctx.restore();
    }
  }

  // ---------- Game objects ----------
  function reset(){
    state.score.p1=0; state.score.p2=0; updateHUD();
    state.balls.length=0;
    powerups.length=0;
    state.effects.length=0;
    state.trail.length=0;
    state.p1 = {x:32, y:H/2-60, w:18, h:120, dy:0, speed:560, maxH:180, minH:80};
    state.p2 = {x:W-50, y:H/2-60, w:18, h:120, dy:0, speed:560, maxH:180, minH:80};
    spawnBall(Math.random()<0.5? -1 : 1);
    state.over=false; state.paused=false;
    hidePauseOverlay();
    state.shellPaused=false;
    state.touches = {};
    state.touchBuffer.length = 0;
    Object.assign(state.axes.keyboard, {p1:0,p2:0});
    Object.assign(state.axes.touch, {p1:0,p2:0});
    Object.assign(state.axes.ai, {p1:0,p2:0});
    Object.assign(state.axes.combined, {p1:0,p2:0});
    state.aiBrain = { targetY:H/2, timer:0 };
    state.debugData.ballSpeed = 0;
    state.debugData.lastNormal = {x:0,y:0};
    resolveMovementAxes();
    if(Array.isArray(state.backgroundLayers)){
      for(const layer of state.backgroundLayers){
        if(layer) layer.offset = 0;
      }
    }
    updateTitleOverlay();
  }

  function spawnBall(dir=1, speed=360){
    const a = rand(-0.35, 0.35);
    const v = speed;
    state.balls.push({x:W/2, y:H/2, r:9, dx:Math.cos(a)*v*dir, dy:Math.sin(a)*v, spin:0, lastHit:null});
  }

  function award(pointTo){
    state.score[pointTo]++; updateHUD();
    if(state.mode==="Endless") { // endless: don't end, just reset
      spawnBall(pointTo==="p1" ? 1 : -1);
    } else if(isMatchOver()) endMatch();
  }

  function isMatchOver(){
    const a=state.score.p1, b=state.score.p2, T=state.toScore;
    if(a>=T||b>=T){
      if(!state.winByTwo) return true;
      return Math.abs(a-b)>=2;
    }
    return false;
  }

  function endMatch(){
    if (state.over) return;
    state.over=true;
    state.paused=true;
    toast("Match over");
    playSound("explode");
    const winner = state.score.p1 === state.score.p2 ? null : state.score.p1 > state.score.p2 ? 'p1' : 'p2';
    const details = { winner, left: state.score.p1, right: state.score.p2, mode: state.mode };
    scenes.push(() => createGameOverScene(details)).catch(err => console.error('[pong] gameover scene failed', err));
  }

  function toast(msg){
    pushEvent("game", { level:"info", message:`[${SLUG}] ${msg}` });
  }

  function updateHUD(){
    state.hud.p1.textContent=String(state.score.p1);
    state.hud.p2.textContent=String(state.score.p2);
  }

  // ---------- Input ----------
  const pressed = new Set();

  function resolveMovementAxes(){
    const sources = state.axes;
    const sum = (side)=>{
      return clamp(
        (sources.keyboard?.[side] || 0) +
        (sources.touch?.[side] || 0) +
        (sources.ai?.[side] || 0),
        -1,
        1
      );
    };
    const p1Axis = sum("p1");
    const p2Axis = sum("p2");
    sources.combined.p1 = p1Axis;
    sources.combined.p2 = p2Axis;
    if(state.p1) state.p1.dy = p1Axis;
    if(state.p2) state.p2.dy = p2Axis;
  }

  function bindMove(){
    state.axes.keyboard.p1 = (pressed.has(state.keys.p1Down)? 1:0) - (pressed.has(state.keys.p1Up)? 1:0);
    if(state.mode==="2P"){
      state.axes.keyboard.p2 = (pressed.has(state.keys.p2Down)? 1:0) - (pressed.has(state.keys.p2Up)? 1:0);
    } else {
      state.axes.keyboard.p2 = 0;
    }
    resolveMovementAxes();
  }

  function queueTouchImpulse(side, deltaX, timestamp){
    if(side==="p2" && state.mode!=="2P") return;
    const direction = deltaX > 0 ? 1 : -1;
    const magnitude = Math.min(1.25, Math.abs(deltaX) / TOUCH_SCALE);
    state.touchBuffer.push({ side, value: direction * magnitude, time: timestamp });
  }

  function consumeTouchBuffer(dt){
    const buffer = state.touchBuffer;
    if(buffer.length){
      for(const item of buffer){
        const side = item.side;
        state.axes.touch[side] = clamp((state.axes.touch[side] || 0) + item.value, -1.5, 1.5);
      }
      buffer.length = 0;
    }
    const decay = Math.exp(-dt * 6);
    for(const side of ["p1","p2"]){
      state.axes.touch[side] = (state.axes.touch[side] || 0) * decay;
      if(Math.abs(state.axes.touch[side]) < 0.01) state.axes.touch[side] = 0;
    }
  }

  function pointerToGame(e){
    const rect = state.canvas.getBoundingClientRect();
    const x = (e.clientX - rect.left) * (W / rect.width);
    const y = (e.clientY - rect.top) * (H / rect.height);
    return { x, y };
  }

  function inputSideFromX(x){
    return x < W/2 ? "p1" : "p2";
  }

  function directMovePaddle(side, y){
    if(side==="p2" && state.mode!=="2P") return;
    const paddle = side==="p1" ? state.p1 : state.p2;
    if(!paddle) return;
    paddle.y = clamp(y - paddle.h/2, 0, H - paddle.h);
  }

  function trackTouch(id, data){
    state.touches[id] = data;
  }

  function forgetTouch(id){
    delete state.touches[id];
  }

  function onPointerDown(e){
    const id = e.pointerId ?? `ptr-${Math.random()}`;
    const pos = pointerToGame(e);
    const side = inputSideFromX(pos.x);
    if(e.pointerType === "mouse"){
      directMovePaddle(side, pos.y);
      state.canvas.setPointerCapture?.(e.pointerId);
    }
    trackTouch(id, {
      id,
      side,
      pointerType: e.pointerType || "mouse",
      lastX: pos.x,
      lastY: pos.y,
      lastEmit: performance.now(),
    });
  }

  function onPointerMove(e){
    const id = e.pointerId ?? "mouse";
    const touch = state.touches[id];
    if(!touch) return;
    const pos = pointerToGame(e);
    if(touch.pointerType === "mouse"){
      directMovePaddle(touch.side, pos.y);
      touch.lastX = pos.x;
      touch.lastY = pos.y;
      return;
    }
    const now = performance.now();
    const deltaX = pos.x - touch.lastX;
    if(Math.abs(deltaX) >= TOUCH_MIN_DELTA && (now - touch.lastEmit) >= TOUCH_DEBOUNCE_MS){
      queueTouchImpulse(touch.side, deltaX, now);
      touch.lastEmit = now;
    }
    touch.lastX = pos.x;
    touch.lastY = pos.y;
  }

  function onPointerUp(e){
    const id = e.pointerId ?? "mouse";
    forgetTouch(id);
  }

  // ---------- AI ----------
  function moveAI(dt){
    if(state.mode==="2P") return;
    const config = AI_SETTINGS[state.ai] || AI_SETTINGS.Medium;
    state.p2.speed = config.speed;
    const brain = state.aiBrain;
    brain.timer = Math.max(0, brain.timer - dt);
    const nearest = state.balls[0];
    if(nearest && nearest.dx > 0){
      if(brain.timer <= 0){
        const predicted = predictY(nearest, config.reaction);
        const offset = (Math.random()*2 - 1) * config.offset;
        const target = clamp(predicted + offset, state.p2.h/2, H - state.p2.h/2);
        brain.targetY = target;
        brain.timer = config.reaction;
      }
    } else if(brain.timer <= 0){
      brain.targetY = H/2;
      brain.timer = config.reaction * 0.75;
    }
    const aim = brain.targetY ?? H/2;
    const noisy = clamp(aim + rand(-config.noise, config.noise), state.p2.h/2, H - state.p2.h/2);
    const center = state.p2.y + state.p2.h/2;
    const diff = noisy - center;
    const axis = clamp(diff / (state.p2.h * 0.5), -1, 1);
    state.axes.ai.p2 = axis;
  }

  function predictY(ball, delay=0){
    // simulate bounces on vertical walls
    let x=ball.x + ball.dx * delay;
    let y=ball.y + ball.dy * delay;
    let dx=ball.dx, dy=ball.dy;
    const steps = 240; // rough
    for(let i=0;i<steps;i++){
      const t=1/120;
      x += dx*t; y += dy*t;
      if(y < ball.r && dy<0){ dy = -dy; y = ball.r; }
      if(y > H-ball.r && dy>0){ dy = -dy; y = H-ball.r; }
      if(dx>0 && x>=state.p2.x) break;
    }
    return clamp(y, ball.r, H - ball.r);
  }

  // ---------- Physics ----------
  function updatePaddle(p, dt){
    p.y = clamp(p.y + p.dy * p.speed * dt, 0, H - p.h);
  }

  function updateBall(b, dt){
    let remaining = dt;
    let guard = 0;
    while(remaining > 0.00001 && guard++ < 8){
      const collision = findEarliestCollision(b, remaining);
      const slice = collision ? Math.max(0, Math.min(collision.time, remaining)) : remaining;
      if(slice > 0){
        const spinAccel = b.spin * SPIN_ACCEL;
        b.dy += spinAccel * slice;
        b.x += b.dx * slice;
        b.y += b.dy * slice;
        b.spin *= SPIN_DECAY;
      }
      remaining -= slice;

      if(!collision || collision.time > slice + 1e-6) continue;

      switch(collision.type){
        case "wall":{
          const normal = collision.normal || {x:0,y:1};
          state.debugData.lastNormal = {x:normal.x, y:normal.y};
          if(normal.y > 0){
            b.y = Math.max(b.r, b.y);
            b.dy = Math.abs(b.dy);
          } else if(normal.y < 0){
            b.y = Math.min(H - b.r, b.y);
            b.dy = -Math.abs(b.dy);
          }
          spawnEffect("spark", b.x, b.y, {scale:0.6, duration:0.3});
          playSound("hit");
          break;
        }
        case "paddle":{
          const paddle = collision.paddle;
          const dir = collision.dir;
          if(useGhost(paddle, b, -dir)){
            if(dir < 0){
              b.x = paddle.x - b.r - 0.2;
            } else {
              b.x = paddle.x + paddle.w + b.r + 0.2;
            }
            state.debugData.lastNormal = {x:0,y:0};
          } else {
            collidePaddle(b, paddle, dir, collision.point);
          }
          break;
        }
        case "score":{
          award(collision.side);
          respawn(b, collision.side === "p1" ? -1 : 1);
          state.debugData.lastNormal = {x:0,y:0};
          return;
        }
      }
    }
  }

  function respawn(b, dir){
    Object.assign(b, {x:W/2, y:H/2, dx:dir*rand(340,420), dy:rand(-220,220), spin:0, lastHit:null});
  }

  function findEarliestCollision(ball, dt){
    let result = null;
    const record = (candidate)=>{
      if(!candidate) return;
      if(candidate.time < 0 || candidate.time > dt) return;
      if(!result || candidate.time < result.time){
        result = candidate;
      }
    };

    // Top & bottom walls
    if(ball.dy < 0){
      const time = (ball.r - ball.y) / ball.dy;
      record({ time, type:"wall", normal:{x:0,y:1} });
    } else if(ball.dy > 0){
      const time = ((H - ball.r) - ball.y) / ball.dy;
      record({ time, type:"wall", normal:{x:0,y:-1} });
    }

    if(ball.dx < 0){
      const paddleHit = sweptCircleRect(ball, state.p1, dt);
      if(paddleHit){
        record({ time:paddleHit.time, type:"paddle", paddle:state.p1, dir:1, point:paddleHit.point });
      }
      const scoreTime = ((-40) - ball.x) / ball.dx;
      record({ time:scoreTime, type:"score", side:"p2" });
    } else if(ball.dx > 0){
      const paddleHit = sweptCircleRect(ball, state.p2, dt);
      if(paddleHit){
        record({ time:paddleHit.time, type:"paddle", paddle:state.p2, dir:-1, point:paddleHit.point });
      }
      const scoreTime = ((W + 40) - ball.x) / ball.dx;
      record({ time:scoreTime, type:"score", side:"p1" });
    }

    return result;
  }

  function sweptCircleRect(ball, paddle, dt){
    if(!paddle) return null;
    const expanded = {
      minX: paddle.x - ball.r,
      maxX: paddle.x + paddle.w + ball.r,
      minY: paddle.y - ball.r,
      maxY: paddle.y + paddle.h + ball.r,
    };
    let tEnter = 0;
    let tExit = dt;

    const vx = ball.dx;
    const vy = ball.dy;

    if(vx === 0){
      if(ball.x < expanded.minX || ball.x > expanded.maxX) return null;
    } else {
      let tx1 = (expanded.minX - ball.x) / vx;
      let tx2 = (expanded.maxX - ball.x) / vx;
      if(tx1 > tx2) [tx1, tx2] = [tx2, tx1];
      tEnter = Math.max(tEnter, tx1);
      tExit = Math.min(tExit, tx2);
    }

    if(vy === 0){
      if(ball.y < expanded.minY || ball.y > expanded.maxY) return null;
    } else {
      let ty1 = (expanded.minY - ball.y) / vy;
      let ty2 = (expanded.maxY - ball.y) / vy;
      if(ty1 > ty2) [ty1, ty2] = [ty2, ty1];
      tEnter = Math.max(tEnter, ty1);
      tExit = Math.min(tExit, ty2);
    }

    if(tEnter > tExit || tExit < 0) return null;
    const time = Math.max(0, tEnter);
    if(time > dt) return null;

    const point = {
      x: ball.x + ball.dx * time,
      y: ball.y + ball.dy * time,
    };
    return { time, point };
  }

  function useGhost(p, ball, approach){
    const key = (p===state.p1 ? "p1_ghost" : "p2_ghost");
    if(state[key] && state[key] > 0){
      state[key] = 0;
      if(approach < 0){
        ball.x = p.x - ball.r - 0.1;
      } else {
        ball.x = p.x + p.w + ball.r + 0.1;
      }
      return true;
    }
    return false;
  }

  function collidePaddle(b, p, dir, point){
    const contact = computeContactData(b, p, dir, point);
    const normal = contact.normal;
    state.debugData.lastNormal = {x:normal.x, y:normal.y};
    const velocity = { x: b.dx, y: b.dy };
    const dot = velocity.x * normal.x + velocity.y * normal.y;
    let rx = velocity.x - 2 * dot * normal.x;
    let ry = velocity.y - 2 * dot * normal.y;
    let mag = Math.hypot(rx, ry);
    if(mag === 0){
      rx = dir;
      ry = 0;
      mag = 1;
    }
    const targetSpeed = Math.max(260, Math.min(Math.hypot(velocity.x, velocity.y) * 1.05, 900));
    rx = (rx / mag) * targetSpeed;
    ry = (ry / mag) * targetSpeed;

    const tangent = { x: -normal.y, y: normal.x };
    const paddleVelocity = (p.dy || 0) * (p.speed || 0);
    const tangentAdjust = paddleVelocity * 0.35 + contact.offset * 340;
    rx += tangent.x * tangentAdjust;
    ry += tangent.y * tangentAdjust;

    b.dx = rx;
    b.dy = clamp(ry, -900, 900);
    b.spin = clamp((paddleVelocity / Math.max(1, p.speed || 1)) * 4 + contact.offset * 5, -8, 8);
    b.lastHit = p===state.p1 ? "p1" : "p2";

    const pushPoint = contact.point;
    b.x = pushPoint.x + normal.x * (b.r + 0.5);
    b.y = clamp(pushPoint.y + normal.y * (b.r + 0.5), b.r, H - b.r);

    spawnEffect("spark", b.x, b.y, {scale:0.8, duration:0.35});
    shake(6);
    playSound("hit");
  }

  function computeContactData(ball, paddle, dir, point){
    const cx = point?.x ?? ball.x;
    const cy = point?.y ?? ball.y;
    const px = clamp(cx, paddle.x, paddle.x + paddle.w);
    const py = clamp(cy, paddle.y, paddle.y + paddle.h);
    let nx = cx - px;
    let ny = cy - py;
    const dist = Math.hypot(nx, ny);
    if(dist === 0){
      nx = dir;
      ny = 0;
    } else {
      nx /= dist;
      ny /= dist;
    }
    const offset = clamp((py - (paddle.y + paddle.h/2)) / (paddle.h/2), -1, 1);
    const pointOnSurface = {
      x: dist === 0 ? (dir < 0 ? paddle.x : paddle.x + paddle.w) : px,
      y: py,
    };
    return {
      normal: { x: nx, y: ny },
      offset,
      point: pointOnSurface,
    };
  }

  // ---------- Screen shake ----------
  function shake(px){ if(state.reduceMotion) return; state.shakes = Math.max(state.shakes, px); }
  function applyShake(){
    if(state.shakes<=0) return;
    const c=state.ctx; c.save();
    const dx = rand(-state.shakes, state.shakes), dy = rand(-state.shakes, state.shakes);
    c.translate(dx,dy);
    state.shakes = Math.max(0, state.shakes - 0.8);
  }
  function endShake(){ state.ctx.restore(); }

  // ---------- Powerups ----------
  const powerups = [];
  state.powerups = powerups;
  function maybeSpawnPowerup(dt){
    if(!state.powerups) return;
    if(Math.random() < dt * 0.25){ // avg every ~4s
      const types = ["grow","shrink","slow","fast","multiball","ghost"];
      const kind = types[(Math.random()*types.length)|0];
      powerups.push({x:rand(200,W-200), y:rand(120,H-120), r:10, kind, life:8});
    }
  }
  function updatePowerups(dt){
    for(const pu of powerups){ pu.life -= dt; }
    for(let i=powerups.length-1;i>=0;i--) if(powerups[i].life<=0) powerups.splice(i,1);
  }
  function drawPowerups(){
    for(const pu of powerups){ drawPowerupSprite(pu); }
  }
  function checkPowerupCollisions(){
    // Ball collects, applies to last hitter's paddle
    for(let i=powerups.length-1;i>=0;i--){
      const pu=powerups[i];
      for(const b of state.balls){
        const d = Math.hypot(b.x-pu.x, b.y-pu.y);
        if(d < b.r + pu.r + 2){
          const who = b.lastHit || (b.dx>0? "p2":"p1");
          applyPowerup(pu.kind, who);
          spawnEffect("explosion", pu.x, pu.y, {scale:1.2, duration:0.6});
          playSound("power");
          powerups.splice(i,1);
          break;
        }
      }
    }
  }
  function applyPowerup(kind, who){
    const p = (who==="p1"? state.p1 : state.p2);
    switch(kind){
      case "grow": p.h = clamp(p.h + 40, 60, p.maxH); break;
      case "shrink": p.h = clamp(p.h - 40, p.minH, 240); break;
      case "slow": for(const b of state.balls){ b.dx*=0.85; b.dy*=0.85; } break;
      case "fast": for(const b of state.balls){ b.dx*=1.15; b.dy*=1.15; } break;
      case "multiball": if(state.balls.length<3){ spawnBall(Math.random()<0.5?-1:1, 400); } break;
      case "ghost": // next paddle collision ignores bounce (pass through once)
        const flag = who+"_ghost";
        state[flag] = 1.0; // seconds
        break;
    }
  }

  // ---------- Frame ----------
  function update(dt){
    state.dt = dt;
    state.debugData.dt = dt;

    for(const flag of ["p1_ghost","p2_ghost"]){
      if(state[flag] && state[flag] > 0){
        state[flag] = Math.max(0, state[flag] - dt);
      }
    }

    consumeTouchBuffer(dt);
    state.axes.ai.p1 = 0;
    state.axes.ai.p2 = 0;
    if(state.mode!=="2P") moveAI(dt);
    else state.p2.speed = state.p1?.speed || state.p2.speed;
    resolveMovementAxes();

    updatePaddle(state.p1, dt);
    updatePaddle(state.p2, dt);

    maybeSpawnPowerup(dt);
    updatePowerups(dt);

    for(const b of state.balls){ updateBall(b, dt); }
    const firstBall = state.balls[0];
    state.debugData.ballSpeed = firstBall ? Math.hypot(firstBall.dx, firstBall.dy) : 0;
    checkPowerupCollisions();
    updateEffects(dt);

    if(state.recording){
      state.replay.push({p1y:state.p1.y, p2y:state.p2.y, balls:state.balls.map(b=>({x:b.x,y:b.y,dx:b.dx,dy:b.dy,r:b.r}))});
      if(state.replay.length>state.replayMax) state.replay.shift();
    }
  }

  function render(){
    const ctx=state.ctx;
    ctx.save();
    clear();
    applyShake();

    drawNet();

    drawPowerups();

    drawPaddleSprite(state.p1);
    drawPaddleSprite(state.p2);

    if(!state.reduceMotion){
      for(const b of state.balls){
        state.trail.push({x:b.x,y:b.y,r:b.r,life:0.35,duration:0.35});
      }
      const t2=[];
      for(const t of state.trail){
        t.life -= state.dt;
        if(t.life>0){
          const duration = t.duration || 0.35;
          const fade = Math.max(0, Math.min(1, t.life / duration));
          drawBallSprite({x:t.x, y:t.y, r:t.r}, fade*0.6);
          t2.push(t);
        }
      }
      state.trail = t2.slice(-120);
    }

    for(const b of state.balls){ drawBallSprite(b); }

    drawEffects();
    endShake();
    ctx.restore();

    updateDebugHud();
  }

  function ensureDebugHud(){
    if(state.debugHud) return state.debugHud;
    if(typeof document === "undefined") return null;
    const root = document.createElement("div");
    root.className = "pong-debug";
    root.setAttribute("aria-live", "polite");
    const title = document.createElement("div");
    title.className = "pong-debug__title";
    title.textContent = "Debug HUD";
    const body = document.createElement("pre");
    body.className = "pong-debug__body";
    root.append(title, body);
    (document.body || document.documentElement).appendChild(root);
    state.debugHud = { root, body };
    return state.debugHud;
  }

  function toggleDebugHud(force){
    const next = force===undefined ? !state.debugVisible : !!force;
    state.debugVisible = next;
    const hud = ensureDebugHud();
    if(!hud) return;
    hud.root.classList.toggle("show", next);
    if(next) updateDebugHud();
  }

  function updateDebugHud(){
    if(!state.debugVisible) return;
    const hud = ensureDebugHud();
    if(!hud) return;
    const { ballSpeed, dt, lastNormal } = state.debugData || {};
    const nx = lastNormal?.x ?? 0;
    const ny = lastNormal?.y ?? 0;
    hud.body.textContent = `ball: ${(ballSpeed||0).toFixed(1)} px/s\n` +
      `dt: ${(dt||0).toFixed(4)} s\n` +
      `normal: (${nx.toFixed(2)}, ${ny.toFixed(2)})`;
    hud.root.classList.add("show");
  }

  function frame(t){
    state.loopId = requestAnimationFrame(frame);
    const delta = Math.min(MAX_FRAME_DELTA, (t - (state.last||t)) / 1000); // Fixed-step integration with an accumulator; clamp to avoid spiral of death.
    state.last = t;

    updateParallax(delta);
    try { scenes.update(delta); } catch (err) { console.error('[pong] scene update failed', err); }

    if(!state.running){
      state.dt = 0;
      state.debugData.dt = 0;
      render();
      return;
    }

    if(state.paused){
      state.acc = 0;
      state.dt = 0;
      state.debugData.dt = 0;
      render();
      return;
    }

    state.acc += delta;
    while(state.acc >= STEP){
      update(STEP);
      state.acc -= STEP;
    }

    render();
  }

  // ---------- UI ----------
  function h(tag, props={}, ...kids){
    const el = document.createElement(tag);
    for(const k in props){
      const v = props[k];
      if(k==="class") el.className = v;
      else if(k.startsWith("on") && typeof v==="function") el.addEventListener(k.slice(2), v);
      else if(k==="html") el.innerHTML = v;
      else el.setAttribute(k, String(v));
    }
    for(const k of kids){ if(k==null) continue; if(typeof k==="string") el.append(document.createTextNode(k)); else el.append(k); }
    return el;
  }

  function buildUI(root){
    document.body.classList.remove("theme-neon","theme-vapor","theme-crt","theme-minimal");
    document.body.classList.add(themeToClass(state.theme));

    const bar = h("div",{class:"pong-bar"},
      h("div",{class:"pong-title"},"Pong"),
      h("span",{class:"pong-spacer"}),
      h("span",{class:"pong-kbd"},"Pause: Space"),
      h("button",{class:"pong-btn",onclick:()=>dispatchAction('pause',{source:'ui', reason:'user'})},"Pause"),
      h("button",{class:"pong-btn",onclick:openKeybinds},"Keys")
    );

    const canvasEl = h("canvas",{class:"pong-canvas", id:"game", width:String(W), height:String(H), role:"img", "aria-label":"Pong gameplay"});

    const overlayRoot = h("div",{class:"pong-overlay", id:"pong-overlay", "aria-live":"polite", "aria-hidden":"true"});
    const overlayTitleMessage = h("p",{class:"pong-overlay__text", id:"pong-overlay-title"},"");
    const overlayStartBtn = h("button",{class:"pong-overlay__btn", id:"pong-overlay-start"},"Start Match");
    const overlayTitlePanel = h("div",{class:"pong-overlay__panel", "data-scene":"title"},
      h("h2",{class:"pong-overlay__heading"},"Pong Classic"),
      overlayTitleMessage,
      h("div",{class:"pong-overlay__actions"}, overlayStartBtn)
    );

    const overlayPauseMessage = h("p",{class:"pong-overlay__text", id:"pong-overlay-pause"},"Game paused");
    const overlayResumeBtn = h("button",{class:"pong-overlay__btn", id:"pong-overlay-resume"},"Resume");
    const overlayRestartBtn = h("button",{class:"pong-overlay__btn", id:"pong-overlay-restart"},"Restart");
    const overlayMenuBtn = h("button",{class:"pong-overlay__btn", id:"pong-overlay-menu"},"Main Menu");
    const overlayPausePanel = h("div",{class:"pong-overlay__panel", "data-scene":"pause"},
      h("h2",{class:"pong-overlay__heading"},"Paused"),
      overlayPauseMessage,
      h("div",{class:"pong-overlay__actions"}, overlayResumeBtn, overlayRestartBtn, overlayMenuBtn)
    );

    const overlayGameOverHeading = h("h2",{class:"pong-overlay__heading", id:"pong-overlay-gameover-heading"},"Match Over");
    const overlayGameOverDetail = h("p",{class:"pong-overlay__text", id:"pong-overlay-gameover-detail"},"");
    const overlayGameOverScore = h("p",{class:"pong-overlay__score", id:"pong-overlay-gameover-score"},"");
    const overlayGameOverRestart = h("button",{class:"pong-overlay__btn", id:"pong-overlay-gameover-restart"},"Play Again");
    const overlayGameOverMenu = h("button",{class:"pong-overlay__btn", id:"pong-overlay-gameover-menu"},"Main Menu");
    const overlayGameOverPanel = h("div",{class:"pong-overlay__panel", "data-scene":"gameover"},
      overlayGameOverHeading,
      overlayGameOverDetail,
      overlayGameOverScore,
      h("div",{class:"pong-overlay__actions"}, overlayGameOverRestart, overlayGameOverMenu)
    );

    overlayRoot.append(overlayTitlePanel, overlayPausePanel, overlayGameOverPanel);

    const wrap = h("div",{class:"pong-canvas-wrap"}, canvasEl, overlayRoot);

    const hud = h("div",{class:"pong-hud"},
      h("div",{class:"pong-score", id:"score-p1"},"0"),
      h("div",{class:"pong-mid"},"—"),
      h("div",{class:"pong-score", id:"score-p2"},"0"),
      h("span",{class:"touch-hint"}," • Swipe left/right to move")
    );

    const menu = h("div",{class:"pong-menu"},
      h("div",{class:"pong-row"},
        h("label",{},"Mode:"),
        select(["1P","2P","Endless","Mayhem"], state.mode, v=>{state.mode=v; saveLS(); reset(); emitStateChange("mode", v);})
      ),
      h("div",{class:"pong-row"},
        h("label",{},"AI:"),
        select(["Easy","Medium","Hard"], state.ai, v=>{state.ai=v; saveLS(); emitStateChange("difficulty", v);})
      ),
      h("div",{class:"pong-row"},
        h("label",{},"To Score:"),
        number(state.toScore, v=>{state.toScore=v; saveLS(); updateTitleOverlay();})
      ),
      h("div",{class:"pong-row"},
        h("label",{},"Powerups:"),
        toggle(state.powerups, v=>{state.powerups=v; saveLS();})
      ),
      h("div",{class:"pong-row"},
        h("label",{},"SFX:"),
        toggle(state.sfx, v=>{state.sfx=v; saveLS();})
      ),
      h("div",{class:"pong-row"},
        h("label",{},"Theme:"),
        select(["neon","vapor","crt","minimal"], state.theme, v=>{state.theme=v; saveLS();
          document.body.classList.remove("theme-neon","theme-vapor","theme-crt","theme-minimal");
          document.body.classList.add(themeToClass(v));
        })
      ),
      h("div",{class:"pong-row"},
        h("label",{},"Reduce motion:"),
        toggle(state.reduceMotion, v=>{state.reduceMotion=v; saveLS();})
      ),
      h("button",{class:"pong-btn",onclick:playReplay},"Instant Replay"),
      h("button",{class:"pong-btn",onclick:()=>dispatchAction('restart',{source:'ui'})},"Reset Match")
    );

    const keyModal = state.keyModal = h("div",{class:"pong-modal", id:"key-modal"},
      h("div",{class:"pong-card"},
        h("h3",{},"Rebind Keys"),
        keyRow("P1 Up","p1Up"),
        keyRow("P1 Down","p1Down"),
        keyRow("P2 Up","p2Up"),
        keyRow("P2 Down","p2Down"),
        keyRow("Pause","pause"),
        h("div",{class:"pong-row"},
          h("button",{class:"pong-btn",onclick:()=>{saveLS(); closeKeybinds();}},"Done"),
          h("button",{class:"pong-btn",onclick:()=>{Object.assign(state.keys,{p1Up:'KeyW',p1Down:'KeyS',p2Up:'ArrowUp',p2Down:'ArrowDown',pause:'Space'}); renderKeyRows();}},"Reset")
        )
      )
    );

    root.append(bar, wrap, hud, menu, keyModal);
    state.hud = {p1: hud.querySelector("#score-p1"), p2: hud.querySelector("#score-p2")};
    state.overlay = {
      root: overlayRoot,
      current: null,
      title: { panel: overlayTitlePanel, message: overlayTitleMessage, startBtn: overlayStartBtn },
      pause: { panel: overlayPausePanel, message: overlayPauseMessage, resumeBtn: overlayResumeBtn, restartBtn: overlayRestartBtn, menuBtn: overlayMenuBtn },
      gameover: { panel: overlayGameOverPanel, heading: overlayGameOverHeading, detail: overlayGameOverDetail, score: overlayGameOverScore, restartBtn: overlayGameOverRestart, menuBtn: overlayGameOverMenu },
    };

    overlayStartBtn.addEventListener('click', () => dispatchAction('start', { source: 'ui' }));
    overlayResumeBtn.addEventListener('click', () => dispatchAction('resume', { source: 'ui' }));
    overlayRestartBtn.addEventListener('click', () => dispatchAction('restart', { source: 'ui' }));
    overlayMenuBtn.addEventListener('click', () => dispatchAction('menu', { source: 'ui' }));
    overlayGameOverRestart.addEventListener('click', () => dispatchAction('restart', { source: 'ui' }));
    overlayGameOverMenu.addEventListener('click', () => dispatchAction('menu', { source: 'ui' }));

    installCanvas();
    ensureContext();
    addEvents();
    onResize();
    updateTitleOverlay();
  }

  function themeToClass(t){ return {"neon":"theme-neon","vapor":"theme-vapor","crt":"theme-crt","minimal":"theme-minimal"}[t]||"theme-neon"; }

  function keyRow(label, key){
    const span = h("span",{id:"key-"+key}, prettyKey(state.keys[key]));
    const btn = h("button",{class:"pong-btn",onclick:()=>listenKey(key, span)},"Change");
    return h("div",{class:"pong-row"}, h("label",{}, label+":"), span, btn);
  }
  function prettyKey(code){ return code.replace(/^Key/,'').replace(/^Arrow/,''); }
  function renderKeyRows(){ for(const k of Object.keys(state.keys)){ const el=document.getElementById("key-"+k); if(el) el.textContent=prettyKey(state.keys[k]); } }
  function openKeybinds(){ state.keyModal.classList.add("show"); renderKeyRows(); }
  function closeKeybinds(){ state.keyModal.classList.remove("show"); }
  function listenKey(which, span){
    const handler = (e)=>{ e.preventDefault(); state.keys[which]=e.code; span.textContent=prettyKey(e.code); document.removeEventListener("keydown", handler, true); };
    document.addEventListener("keydown", handler, true);
    span.textContent="...";
  }

  function select(options, value, on){
    const el = h("select",{class:"pong-select"});
    for(const o of options){ const opt=h("option",{},o); opt.value=o; if(o===value) opt.selected=true; el.append(opt); }
    el.addEventListener("change", ()=>on(el.value));
    return el;
  }
  function toggle(value, on){ const b=h("button",{class:"pong-btn", "aria-pressed":String(!!value)}, value?"On":"Off"); b.addEventListener("click", ()=>{ value=!value; b.setAttribute("aria-pressed", String(!!value)); b.textContent=value?"On":"Off"; on(value); }); return b; }
  function number(value, on){ const i=h("input",{class:"pong-input", type:"number", value:String(value), min:"1", max:"99", style:"width:5rem"}); i.addEventListener("change", ()=>on(parseInt(i.value||"0")||11)); return i; }

<<<<<<< HEAD
  function dispatchAction(action, payload) {
    try {
      return scenes.handle(action, payload);
    } catch (err) {
      console.error('[pong] dispatch action failed', err);
      return false;
    }
  }

  function setOverlayScene(kind) {
    const overlay = state.overlay;
    if (!overlay?.root) return;
    overlay.current = kind || null;
    overlay.root.dataset.scene = kind || '';
    overlay.root.setAttribute('aria-hidden', kind ? 'false' : 'true');
  }

  function animateOverlayVisibility(kind, immediate = false) {
    const overlay = state.overlay;
    if (!overlay?.root) return Promise.resolve();
    const root = overlay.root;
    if (immediate) {
      if (kind) root.classList.add('show');
      else root.classList.remove('show');
      return Promise.resolve();
    }
    return new Promise(resolve => {
      let settled = false;
      const finish = () => {
        if (settled) return;
        settled = true;
        root.removeEventListener('transitionend', onEnd);
        resolve();
      };
      const onEnd = event => {
        if (event.target === root) finish();
      };
      root.addEventListener('transitionend', onEnd);
      requestAnimationFrame(() => {
        if (kind) root.classList.add('show');
        else root.classList.remove('show');
      });
      setTimeout(finish, OVERLAY_FADE_MS + 120);
    });
  }

  function showOverlay(kind, data = {}, immediate = false) {
    if (kind === 'title') updateTitleOverlay();
    if (kind === 'pause') updatePauseOverlay(data.reason);
    if (kind === 'gameover') updateGameOverOverlay(data);
    setOverlayScene(kind);
    return animateOverlayVisibility(kind, immediate);
  }

  function hideOverlay(immediate = false) {
    setOverlayScene(null);
    return animateOverlayVisibility(null, immediate);
  }

  function updateTitleOverlay() {
    const overlay = state.overlay;
    if (!overlay?.title?.message) return;
    const parts = [];
    const target = state.toScore ?? 0;
    parts.push(`First to ${target}` + (state.winByTwo ? ' (win by two)' : ''));
    if (state.mode) parts.push(`Mode: ${state.mode}`);
    overlay.title.message.textContent = parts.join(' • ');
  }

  function updatePauseOverlay(reason = 'user') {
    const overlay = state.overlay;
    if (!overlay?.pause?.message) return;
    overlay.pause.message.textContent = reason === 'shell'
      ? 'Paused by system overlay. Return to resume.'
      : 'Game paused';
    if (overlay.pause.resumeBtn) overlay.pause.resumeBtn.disabled = reason === 'shell';
  }

  function updateGameOverOverlay(info = {}) {
    const overlay = state.overlay;
    if (!overlay?.gameover) return;
    const left = info.left ?? state.score?.p1 ?? 0;
    const right = info.right ?? state.score?.p2 ?? 0;
    const winner = info.winner ?? (left === right ? null : left > right ? 'p1' : 'p2');
    if (overlay.gameover.heading) {
      overlay.gameover.heading.textContent = winner === 'p1'
        ? 'Player 1 Wins!'
        : winner === 'p2'
          ? 'Player 2 Wins!'
          : 'Match Over';
    }
    if (overlay.gameover.detail) {
      overlay.gameover.detail.textContent = `Mode: ${state.mode}`;
    }
    if (overlay.gameover.score) {
      overlay.gameover.score.textContent = `Score ${left} – ${right}`;
    }
  }

  function togglePause(opts = {}) {
    dispatchAction('pause', { ...opts, source: opts.source || 'legacy', reason: opts.reason || 'user' });
  }

  function pauseForShell(){
    const top = scenes.currentId;
    if (top !== 'gameplay' && top !== 'pause') return;
    dispatchAction('pause', { source: 'shell', reason: 'shell' });
=======
  function isTouchPreferred(){
    if(typeof window === "undefined") return false;
    if(window.matchMedia && window.matchMedia("(pointer: coarse)").matches) return true;
    return "ontouchstart" in window;
  }

  function ensurePauseOverlay(){
    if(state.pauseOverlay) return state.pauseOverlay;
    if(!globalScope?.PongPauseOverlay?.create) return null;
    state.pauseOverlay = globalScope.PongPauseOverlay.create({
      onResume: ()=>{ setPaused(false, "manual"); },
      onRestart: ()=>{ reset(); setPaused(false, "manual"); },
      hint: isTouchPreferred() ? "Tap resume to continue" : "Press Space to resume",
    });
    return state.pauseOverlay;
  }

  function showPauseOverlay(message){
    const overlay = ensurePauseOverlay();
    if(!overlay) return;
    if(typeof message === "string" && message){
      overlay.setHint?.(message);
    }
    overlay.show?.();
  }

  function hidePauseOverlay(){
    if(state.pauseOverlay && typeof state.pauseOverlay.hide === "function"){
      state.pauseOverlay.hide();
    }
  }

  function pauseHint(reason){
    if(reason === "shell") return "Paused by host – switch back or press resume";
    return isTouchPreferred() ? "Tap resume to continue" : "Press Space to resume";
  }

  function setPaused(next, reason){
    if(next){
      state.paused = true;
      state.shellPaused = reason === "shell";
      showPauseOverlay(pauseHint(reason));
    } else {
      state.paused = false;
      state.shellPaused = false;
      hidePauseOverlay();
      state.last = performance.now();
    }
  }

  function togglePause(force){
    const target = force === undefined ? !state.paused : !!force;
    if(target === state.paused){
      if(!target){
        state.shellPaused = false;
        state.last = performance.now();
        hidePauseOverlay();
      } else if(state.shellPaused){
        showPauseOverlay(pauseHint("shell"));
      } else {
        showPauseOverlay(pauseHint("manual"));
      }
      return;
    }
    setPaused(target, "manual");
  }

  function pauseForShell(){
    if(state.over) return;
    setPaused(true, "shell");
>>>>>>> 5315df72
  }

  function resumeFromShell(){
<<<<<<< HEAD
    const top = scenes.currentId;
    if (top === 'pause') {
      dispatchAction('resume', { source: 'shell' });
    }
  }

  function createTitleScene() {
    return {
      id: 'title',
      transition: {
        enter: () => showOverlay('title'),
        exit: () => hideOverlay(),
      },
      onEnter(ctx) {
        state.running = false;
        state.over = false;
        state.paused = false;
        state.shellPaused = false;
        reset();
        ctx.setInputs({
          async start(currentCtx) {
            try {
              await currentCtx.manager.replace(createGameScene);
            } catch (err) {
              console.error('[pong] start match failed', err);
            }
          },
          async pause(currentCtx, info) {
            if (info?.reason === 'shell') return;
            try {
              await currentCtx.manager.replace(createGameScene);
            } catch (err) {
              console.error('[pong] start match failed', err);
            }
          },
          resume() {},
          async restart(currentCtx) {
            try {
              await currentCtx.manager.replace(createGameScene);
            } catch (err) {
              console.error('[pong] start match failed', err);
            }
          },
          menu() {},
        });
      },
    };
  }

  function createGameScene() {
    return {
      id: 'gameplay',
      transition: {
        enter: () => hideOverlay(),
        resume: () => hideOverlay(),
      },
      onEnter(ctx) {
        reset();
        state.running = true;
        state.over = false;
        state.shellPaused = false;
        state.paused = false;
        state.last = performance.now();
        ctx.setInputs({
          async pause(currentCtx, info) {
            const reason = info?.reason === 'shell' ? 'shell' : 'user';
            try {
              await currentCtx.manager.push(() => createPauseScene({ reason }));
            } catch (err) {
              console.error('[pong] pause scene failed', err);
            }
          },
          resume() {},
          async restart(currentCtx) {
            try {
              await currentCtx.manager.replace(createGameScene);
            } catch (err) {
              console.error('[pong] restart failed', err);
            }
          },
          async menu(currentCtx) {
            try {
              await currentCtx.manager.replace(createTitleScene);
            } catch (err) {
              console.error('[pong] return to menu failed', err);
            }
          },
          async start(currentCtx, info) {
            const reason = info?.reason === 'shell' ? 'shell' : 'user';
            try {
              await currentCtx.manager.push(() => createPauseScene({ reason }));
            } catch (err) {
              console.error('[pong] pause scene failed', err);
            }
          },
        });
      },
      onPause() {
        state.paused = true;
      },
      onResume() {
        state.paused = false;
        state.shellPaused = false;
        state.last = performance.now();
      },
      onExit() {
        state.running = false;
      },
    };
  }

  function createPauseScene({ reason = 'user' } = {}) {
    let currentReason = reason;
    const scene = {
      id: 'pause',
      setReason(nextReason) {
        currentReason = nextReason || 'user';
        state.shellPaused = currentReason === 'shell';
        updatePauseOverlay(currentReason);
      },
      transition: {
        enter: () => showOverlay('pause', { reason: currentReason }),
        exit: () => hideOverlay(),
      },
      onEnter(ctx) {
        state.paused = true;
        state.shellPaused = currentReason === 'shell';
        updatePauseOverlay(currentReason);
        ctx.setInputs({
          async pause(currentCtx, info) {
            if (info?.reason === 'shell') {
              scene.setReason('shell');
              return;
            }
            try {
              await currentCtx.manager.pop();
            } catch (err) {
              console.error('[pong] resume failed', err);
            }
          },
          async resume(currentCtx, info) {
            if (currentReason === 'shell' && info?.source !== 'shell') return;
            try {
              await currentCtx.manager.pop();
            } catch (err) {
              console.error('[pong] resume failed', err);
            }
          },
          async start(currentCtx, info) {
            if (currentReason === 'shell' && info?.source !== 'shell') return;
            try {
              await currentCtx.manager.pop();
            } catch (err) {
              console.error('[pong] resume failed', err);
            }
          },
          async restart(currentCtx) {
            try {
              await currentCtx.manager.pop({ resume: false });
              await currentCtx.manager.replace(createGameScene);
            } catch (err) {
              console.error('[pong] restart failed', err);
            }
          },
          async menu(currentCtx) {
            try {
              await currentCtx.manager.pop({ resume: false });
              await currentCtx.manager.replace(createTitleScene);
            } catch (err) {
              console.error('[pong] menu failed', err);
            }
          },
        });
      },
      onExit() {
        state.shellPaused = false;
        state.last = performance.now();
      },
    };
    return scene;
  }

  function createGameOverScene(details = {}) {
    const payload = { ...details };
    const scene = {
      id: 'gameover',
      transition: {
        enter: () => showOverlay('gameover', payload),
        exit: () => hideOverlay(),
      },
      onEnter(ctx) {
        state.paused = true;
        state.over = true;
        updateGameOverOverlay(payload);
        ctx.setInputs({
          async start(currentCtx) {
            try {
              await currentCtx.manager.pop({ resume: false });
              await currentCtx.manager.replace(createGameScene);
            } catch (err) {
              console.error('[pong] restart failed', err);
            }
          },
          async restart(currentCtx) {
            try {
              await currentCtx.manager.pop({ resume: false });
              await currentCtx.manager.replace(createGameScene);
            } catch (err) {
              console.error('[pong] restart failed', err);
            }
          },
          async pause(currentCtx) {
            try {
              await currentCtx.manager.pop({ resume: false });
              await currentCtx.manager.replace(createGameScene);
            } catch (err) {
              console.error('[pong] restart failed', err);
            }
          },
          async resume(currentCtx) {
            try {
              await currentCtx.manager.pop({ resume: false });
            } catch (err) {
              console.error('[pong] dismiss failed', err);
            }
          },
          async menu(currentCtx) {
            try {
              await currentCtx.manager.pop({ resume: false });
              await currentCtx.manager.replace(createTitleScene);
            } catch (err) {
              console.error('[pong] menu failed', err);
            }
          },
        });
      },
      onExit() {
        hideOverlay();
      },
    };
    return scene;
=======
    if(state.over || !state.paused) return;
    if(state.shellPaused){
      setPaused(false, "shell");
    }
>>>>>>> 5315df72
  }
  // Replay
  function playReplay(){
    if(state.replay.length<10) return toast("Not enough replay data yet");
    state.paused=true;
    const frames = state.replay.slice(-Math.min(state.replay.length, 5*60));
    const saveBalls = state.balls.map(b=>({...b}));
    const saveP1 = {...state.p1}, saveP2 = {...state.p2};
    const ctx = state.ctx;
    let i=0;
    const step=()=>{
      if(i>=frames.length){ state.p1=saveP1; state.p2=saveP2; state.balls=saveBalls; state.paused=false; return; }
      const f=frames[i++];
      state.p1.y=f.p1y; state.p2.y=f.p2y;
      state.balls = f.balls.map(b=>({...b, spin:0, lastHit:null}));
      // draw only
      ctx.save();
      clear();
      drawNet();
      drawPaddleSprite(state.p1);
      drawPaddleSprite(state.p2);
      for(const b of state.balls){ drawBallSprite(b); }
      ctx.restore();
      requestAnimationFrame(step);
    };
    requestAnimationFrame(step);
  }

  function matchStatus(){
    if(state.over) return "game-over";
    if(state.paused) return "paused";
    if(state.running) return "running";
    return "idle";
  }

  function getScoreSnapshot(){
    return {
      status: matchStatus(),
      p1: state.score?.p1 ?? 0,
      p2: state.score?.p2 ?? 0,
      mode: state.mode,
      ai: state.ai,
      target: state.toScore,
      winByTwo: !!state.winByTwo,
    };
  }

  function getLifecycleSnapshot(){
    return {
      status: matchStatus(),
      running: !!state.running,
      paused: !!state.paused,
      over: !!state.over,
      shellPaused: !!state.shellPaused,
    };
  }

  function getEntitySnapshot(){
    const paddles = [];
    if(state.p1){
      paddles.push({
        id:"p1",
        x: state.p1.x,
        y: state.p1.y,
        w: state.p1.w,
        h: state.p1.h,
        dy: state.p1.dy,
        speed: state.p1.speed,
      });
    }
    if(state.p2){
      paddles.push({
        id:"p2",
        x: state.p2.x,
        y: state.p2.y,
        w: state.p2.w,
        h: state.p2.h,
        dy: state.p2.dy,
        speed: state.p2.speed,
      });
    }
    const balls = state.balls.map((b, index)=>({
      id:index,
      x:b.x,
      y:b.y,
      dx:b.dx,
      dy:b.dy,
      r:b.r,
      spin:b.spin,
      lastHit:b.lastHit||null,
    }));
    const activePowerups = powerups.map((pu, index)=>({
      id:index,
      kind:pu.kind,
      x:pu.x,
      y:pu.y,
      r:pu.r,
      life:pu.life,
    }));
    return {
      score: getScoreSnapshot(),
      lifecycle: getLifecycleSnapshot(),
      paddles,
      balls,
      powerups: activePowerups,
    };
  }

  async function startGame(){
    try {
      await scenes.clear();
      await scenes.push(createGameScene);
    } catch (err) {
      console.error('[pong] startGame failed', err);
    }
  }

<<<<<<< HEAD
  function pauseGame(reason = 'user'){
    if (scenes.currentId !== 'gameplay') return;
    dispatchAction('pause', { source: 'api', reason });
=======
  function pauseGame(){
    if(state.over || state.paused) return;
    setPaused(true, "manual");
>>>>>>> 5315df72
  }

  function resumeGame(){
    const top = scenes.currentId;
    if (top === 'pause' || top === 'gameover') {
      dispatchAction('resume', { source: 'api' });
    }
<<<<<<< HEAD
=======
    setPaused(false, "manual");
>>>>>>> 5315df72
  }

  if(globalScope){
    const api = globalScope.Pong || {};
    api.state = state;
    api.reset = reset;
    api.togglePause = togglePause;
    api.pauseForShell = pauseForShell;
    api.resumeFromShell = resumeFromShell;
    api.emitStateChange = emitStateChange;
    api.playReplay = playReplay;
    api.pushEvent = pushEvent;
    api.getScoreSnapshot = getScoreSnapshot;
    api.getLifecycleSnapshot = getLifecycleSnapshot;
    api.getEntitySnapshot = getEntitySnapshot;
    api.start = startGame;
    api.pause = pauseGame;
    api.resume = resumeGame;
    api.controls = Object.assign({}, api.controls, {
      start: startGame,
      pause: pauseGame,
      resume: resumeGame,
      reset,
    });
    api.ready = (callback)=>{
      if(typeof callback!=="function") return;
      try{ callback(api); }catch(err){ console.error("[pong] ready callback failed", err); }
    };
    globalScope.Pong = api;
    const queueTarget = Array.isArray(pongReadyQueue) ? pongReadyQueue : [];
    globalScope.__PONG_READY__ = queueTarget;
    if(queueTarget.length){
      const pending = queueTarget.splice(0, queueTarget.length);
      for(const cb of pending){
        try{ cb(api); }catch(err){ console.error("[pong] ready callback failed", err); }
      }
    }
  }

  // ---------- Canvas ----------
  function installCanvas(){
    const el = document.getElementById("game");
    state.canvas = el;
  }
  function ensureContext(){
    const ctx = state.canvas.getContext("2d", {alpha:false, desynchronized:true});
    if(!ctx || typeof ctx.clearRect !== "function"){
      installCanvas();
      const retry = state.canvas.getContext && state.canvas.getContext("2d", {alpha:false, desynchronized:true});
      if(!retry || typeof retry.clearRect !== "function"){
        throw new Error("Canvas context unavailable");
      }
      retry.imageSmoothingEnabled = false;
      state.ctx = retry;
      ensureSprites();
      return;
    }
    ctx.imageSmoothingEnabled = false;
    state.ctx = ctx;
    ensureSprites();
  }
  function onResize(){
    const el = state.canvas;
    const rect = el.getBoundingClientRect();
    const cssW = rect.width, cssH = rect.height;
    const dpr = window.devicePixelRatio || 1;
    const targetW = Math.round(cssW * dpr), targetH = Math.round(cssH * dpr);
    if(el.width!==targetW || el.height!==targetH){ el.width=targetW; el.height=targetH; }
    const scaleX = targetW / W;
    const scaleY = targetH / H;
    state.ctx.setTransform(scaleX, 0, 0, scaleY, 0, 0);
    state.scaleX = scaleX;
    state.scaleY = scaleY;
    state.ratio = scaleY;
  }

  // ---------- Events ----------
  function addEvents(){
    window.addEventListener("resize", onResize);
    const onShellPause=()=>pauseForShell();
    const onShellResume=()=>{ if(!document.hidden) resumeFromShell(); };
    const onVisibility=()=>{ if(document.hidden) pauseForShell(); else resumeFromShell(); };
    const onMessage=(event)=>{
      const data=event && typeof event.data==="object" ? event.data : null;
      const type=data?.type;
      if(type==="GAME_PAUSE" || type==="GG_PAUSE") pauseForShell();
      if(type==="GAME_RESUME" || type==="GG_RESUME") resumeFromShell();
    };
    window.addEventListener("ggshell:pause", onShellPause);
    window.addEventListener("ggshell:resume", onShellResume);
    document.addEventListener("visibilitychange", onVisibility);
    window.addEventListener("message", onMessage, {passive:true});
    window.addEventListener("keydown", e=>{
      if(e.key === "?" || (e.key === "/" && e.shiftKey)){
        toggleDebugHud();
        e.preventDefault();
        return;
      }
      pressed.add(e.code);
      let handled = false;
      if(e.code===state.keys.pause){
        handled = dispatchAction('pause', { source: 'keyboard', reason: 'user', event: e });
      } else if (e.code === 'Enter'){ handled = dispatchAction('start', { source: 'keyboard', event: e }); }
      if(handled) e.preventDefault();
      bindMove();
    }, {passive:false});
    window.addEventListener("keyup", e=>{ pressed.delete(e.code); bindMove(); });

    // Touch / pointer controls
    state.canvas.addEventListener("pointerdown", onPointerDown, {passive:true});
    state.canvas.addEventListener("pointermove", onPointerMove, {passive:true});
    state.canvas.addEventListener("pointerup", onPointerUp, {passive:true});
    state.canvas.addEventListener("pointercancel", onPointerUp, {passive:true});
    state.canvas.addEventListener("pointerleave", onPointerUp, {passive:true});
    state.canvas.addEventListener("pointerout", onPointerUp, {passive:true});

    window.addEventListener("gamepadconnected", (e)=>{ state.gamepad = e.gamepad; });
    window.addEventListener("gamepaddisconnected", ()=>{ state.gamepad = null; });
  }

  // ---------- Boot ----------
  function boot(){
    try{
      const app = document.getElementById("app");
      app.innerHTML="";
      buildUI(app);
      reset();
      saveLS();
      state.running=false;
      state.paused=false;
      state.over=false;
      state.shellPaused=false;
      state.last=performance.now();
      requestAnimationFrame(frame);
      scenes.clear()
        .then(() => scenes.push(createTitleScene))
        .catch(err => console.error('[pong] scene init failed', err));
      post("GAME_READY");
    }catch(err){
      console.error("[pong] boot error", err);
      post("GAME_ERROR", String(err&&err.message||err));
      pushEvent("game", { level:"error", message:`[${SLUG}] boot error`, details:{ error: err && (err.stack || err.message) || err } });
    }
  }
  if(document.readyState==="loading") document.addEventListener("DOMContentLoaded", boot, {once:true});
  else boot();

})();<|MERGE_RESOLUTION|>--- conflicted
+++ resolved
@@ -2,11 +2,7 @@
 import { pushEvent } from "/games/common/diag-adapter.js";
 import { preloadFirstFrameAssets } from "../../shared/game-asset-preloader.js";
 import { play as playSfx } from "../../shared/juice/audio.js";
-<<<<<<< HEAD
-import { createSceneManager } from "../../src/engine/scenes.js";
-=======
 import "./pauseOverlay.js";
->>>>>>> 5315df72
 
 (function(){
   "use strict";
@@ -51,13 +47,6 @@
     shellPaused:false,
     images:{ powerups:{}, effects:{} },
     backgroundLayers:null,
-<<<<<<< HEAD
-    overlay:null,
-  };
-
-  const scenes = createSceneManager({ id: `${SLUG}-scenes` });
-  state.scenes = scenes;
-=======
     pauseOverlay:null,
     debugHud:null,
     debugVisible:false,
@@ -77,7 +66,6 @@
     else if(state.ai === "Insane") state.ai = "Hard";
     else state.ai = "Medium";
   }
->>>>>>> 5315df72
 
   const globalScope = typeof window !== "undefined" ? window : undefined;
   const pongReadyQueue = (() => {
@@ -1219,115 +1207,6 @@
   function toggle(value, on){ const b=h("button",{class:"pong-btn", "aria-pressed":String(!!value)}, value?"On":"Off"); b.addEventListener("click", ()=>{ value=!value; b.setAttribute("aria-pressed", String(!!value)); b.textContent=value?"On":"Off"; on(value); }); return b; }
   function number(value, on){ const i=h("input",{class:"pong-input", type:"number", value:String(value), min:"1", max:"99", style:"width:5rem"}); i.addEventListener("change", ()=>on(parseInt(i.value||"0")||11)); return i; }
 
-<<<<<<< HEAD
-  function dispatchAction(action, payload) {
-    try {
-      return scenes.handle(action, payload);
-    } catch (err) {
-      console.error('[pong] dispatch action failed', err);
-      return false;
-    }
-  }
-
-  function setOverlayScene(kind) {
-    const overlay = state.overlay;
-    if (!overlay?.root) return;
-    overlay.current = kind || null;
-    overlay.root.dataset.scene = kind || '';
-    overlay.root.setAttribute('aria-hidden', kind ? 'false' : 'true');
-  }
-
-  function animateOverlayVisibility(kind, immediate = false) {
-    const overlay = state.overlay;
-    if (!overlay?.root) return Promise.resolve();
-    const root = overlay.root;
-    if (immediate) {
-      if (kind) root.classList.add('show');
-      else root.classList.remove('show');
-      return Promise.resolve();
-    }
-    return new Promise(resolve => {
-      let settled = false;
-      const finish = () => {
-        if (settled) return;
-        settled = true;
-        root.removeEventListener('transitionend', onEnd);
-        resolve();
-      };
-      const onEnd = event => {
-        if (event.target === root) finish();
-      };
-      root.addEventListener('transitionend', onEnd);
-      requestAnimationFrame(() => {
-        if (kind) root.classList.add('show');
-        else root.classList.remove('show');
-      });
-      setTimeout(finish, OVERLAY_FADE_MS + 120);
-    });
-  }
-
-  function showOverlay(kind, data = {}, immediate = false) {
-    if (kind === 'title') updateTitleOverlay();
-    if (kind === 'pause') updatePauseOverlay(data.reason);
-    if (kind === 'gameover') updateGameOverOverlay(data);
-    setOverlayScene(kind);
-    return animateOverlayVisibility(kind, immediate);
-  }
-
-  function hideOverlay(immediate = false) {
-    setOverlayScene(null);
-    return animateOverlayVisibility(null, immediate);
-  }
-
-  function updateTitleOverlay() {
-    const overlay = state.overlay;
-    if (!overlay?.title?.message) return;
-    const parts = [];
-    const target = state.toScore ?? 0;
-    parts.push(`First to ${target}` + (state.winByTwo ? ' (win by two)' : ''));
-    if (state.mode) parts.push(`Mode: ${state.mode}`);
-    overlay.title.message.textContent = parts.join(' • ');
-  }
-
-  function updatePauseOverlay(reason = 'user') {
-    const overlay = state.overlay;
-    if (!overlay?.pause?.message) return;
-    overlay.pause.message.textContent = reason === 'shell'
-      ? 'Paused by system overlay. Return to resume.'
-      : 'Game paused';
-    if (overlay.pause.resumeBtn) overlay.pause.resumeBtn.disabled = reason === 'shell';
-  }
-
-  function updateGameOverOverlay(info = {}) {
-    const overlay = state.overlay;
-    if (!overlay?.gameover) return;
-    const left = info.left ?? state.score?.p1 ?? 0;
-    const right = info.right ?? state.score?.p2 ?? 0;
-    const winner = info.winner ?? (left === right ? null : left > right ? 'p1' : 'p2');
-    if (overlay.gameover.heading) {
-      overlay.gameover.heading.textContent = winner === 'p1'
-        ? 'Player 1 Wins!'
-        : winner === 'p2'
-          ? 'Player 2 Wins!'
-          : 'Match Over';
-    }
-    if (overlay.gameover.detail) {
-      overlay.gameover.detail.textContent = `Mode: ${state.mode}`;
-    }
-    if (overlay.gameover.score) {
-      overlay.gameover.score.textContent = `Score ${left} – ${right}`;
-    }
-  }
-
-  function togglePause(opts = {}) {
-    dispatchAction('pause', { ...opts, source: opts.source || 'legacy', reason: opts.reason || 'user' });
-  }
-
-  function pauseForShell(){
-    const top = scenes.currentId;
-    if (top !== 'gameplay' && top !== 'pause') return;
-    dispatchAction('pause', { source: 'shell', reason: 'shell' });
-=======
   function isTouchPreferred(){
     if(typeof window === "undefined") return false;
     if(window.matchMedia && window.matchMedia("(pointer: coarse)").matches) return true;
@@ -1398,258 +1277,13 @@
   function pauseForShell(){
     if(state.over) return;
     setPaused(true, "shell");
->>>>>>> 5315df72
   }
 
   function resumeFromShell(){
-<<<<<<< HEAD
-    const top = scenes.currentId;
-    if (top === 'pause') {
-      dispatchAction('resume', { source: 'shell' });
-    }
-  }
-
-  function createTitleScene() {
-    return {
-      id: 'title',
-      transition: {
-        enter: () => showOverlay('title'),
-        exit: () => hideOverlay(),
-      },
-      onEnter(ctx) {
-        state.running = false;
-        state.over = false;
-        state.paused = false;
-        state.shellPaused = false;
-        reset();
-        ctx.setInputs({
-          async start(currentCtx) {
-            try {
-              await currentCtx.manager.replace(createGameScene);
-            } catch (err) {
-              console.error('[pong] start match failed', err);
-            }
-          },
-          async pause(currentCtx, info) {
-            if (info?.reason === 'shell') return;
-            try {
-              await currentCtx.manager.replace(createGameScene);
-            } catch (err) {
-              console.error('[pong] start match failed', err);
-            }
-          },
-          resume() {},
-          async restart(currentCtx) {
-            try {
-              await currentCtx.manager.replace(createGameScene);
-            } catch (err) {
-              console.error('[pong] start match failed', err);
-            }
-          },
-          menu() {},
-        });
-      },
-    };
-  }
-
-  function createGameScene() {
-    return {
-      id: 'gameplay',
-      transition: {
-        enter: () => hideOverlay(),
-        resume: () => hideOverlay(),
-      },
-      onEnter(ctx) {
-        reset();
-        state.running = true;
-        state.over = false;
-        state.shellPaused = false;
-        state.paused = false;
-        state.last = performance.now();
-        ctx.setInputs({
-          async pause(currentCtx, info) {
-            const reason = info?.reason === 'shell' ? 'shell' : 'user';
-            try {
-              await currentCtx.manager.push(() => createPauseScene({ reason }));
-            } catch (err) {
-              console.error('[pong] pause scene failed', err);
-            }
-          },
-          resume() {},
-          async restart(currentCtx) {
-            try {
-              await currentCtx.manager.replace(createGameScene);
-            } catch (err) {
-              console.error('[pong] restart failed', err);
-            }
-          },
-          async menu(currentCtx) {
-            try {
-              await currentCtx.manager.replace(createTitleScene);
-            } catch (err) {
-              console.error('[pong] return to menu failed', err);
-            }
-          },
-          async start(currentCtx, info) {
-            const reason = info?.reason === 'shell' ? 'shell' : 'user';
-            try {
-              await currentCtx.manager.push(() => createPauseScene({ reason }));
-            } catch (err) {
-              console.error('[pong] pause scene failed', err);
-            }
-          },
-        });
-      },
-      onPause() {
-        state.paused = true;
-      },
-      onResume() {
-        state.paused = false;
-        state.shellPaused = false;
-        state.last = performance.now();
-      },
-      onExit() {
-        state.running = false;
-      },
-    };
-  }
-
-  function createPauseScene({ reason = 'user' } = {}) {
-    let currentReason = reason;
-    const scene = {
-      id: 'pause',
-      setReason(nextReason) {
-        currentReason = nextReason || 'user';
-        state.shellPaused = currentReason === 'shell';
-        updatePauseOverlay(currentReason);
-      },
-      transition: {
-        enter: () => showOverlay('pause', { reason: currentReason }),
-        exit: () => hideOverlay(),
-      },
-      onEnter(ctx) {
-        state.paused = true;
-        state.shellPaused = currentReason === 'shell';
-        updatePauseOverlay(currentReason);
-        ctx.setInputs({
-          async pause(currentCtx, info) {
-            if (info?.reason === 'shell') {
-              scene.setReason('shell');
-              return;
-            }
-            try {
-              await currentCtx.manager.pop();
-            } catch (err) {
-              console.error('[pong] resume failed', err);
-            }
-          },
-          async resume(currentCtx, info) {
-            if (currentReason === 'shell' && info?.source !== 'shell') return;
-            try {
-              await currentCtx.manager.pop();
-            } catch (err) {
-              console.error('[pong] resume failed', err);
-            }
-          },
-          async start(currentCtx, info) {
-            if (currentReason === 'shell' && info?.source !== 'shell') return;
-            try {
-              await currentCtx.manager.pop();
-            } catch (err) {
-              console.error('[pong] resume failed', err);
-            }
-          },
-          async restart(currentCtx) {
-            try {
-              await currentCtx.manager.pop({ resume: false });
-              await currentCtx.manager.replace(createGameScene);
-            } catch (err) {
-              console.error('[pong] restart failed', err);
-            }
-          },
-          async menu(currentCtx) {
-            try {
-              await currentCtx.manager.pop({ resume: false });
-              await currentCtx.manager.replace(createTitleScene);
-            } catch (err) {
-              console.error('[pong] menu failed', err);
-            }
-          },
-        });
-      },
-      onExit() {
-        state.shellPaused = false;
-        state.last = performance.now();
-      },
-    };
-    return scene;
-  }
-
-  function createGameOverScene(details = {}) {
-    const payload = { ...details };
-    const scene = {
-      id: 'gameover',
-      transition: {
-        enter: () => showOverlay('gameover', payload),
-        exit: () => hideOverlay(),
-      },
-      onEnter(ctx) {
-        state.paused = true;
-        state.over = true;
-        updateGameOverOverlay(payload);
-        ctx.setInputs({
-          async start(currentCtx) {
-            try {
-              await currentCtx.manager.pop({ resume: false });
-              await currentCtx.manager.replace(createGameScene);
-            } catch (err) {
-              console.error('[pong] restart failed', err);
-            }
-          },
-          async restart(currentCtx) {
-            try {
-              await currentCtx.manager.pop({ resume: false });
-              await currentCtx.manager.replace(createGameScene);
-            } catch (err) {
-              console.error('[pong] restart failed', err);
-            }
-          },
-          async pause(currentCtx) {
-            try {
-              await currentCtx.manager.pop({ resume: false });
-              await currentCtx.manager.replace(createGameScene);
-            } catch (err) {
-              console.error('[pong] restart failed', err);
-            }
-          },
-          async resume(currentCtx) {
-            try {
-              await currentCtx.manager.pop({ resume: false });
-            } catch (err) {
-              console.error('[pong] dismiss failed', err);
-            }
-          },
-          async menu(currentCtx) {
-            try {
-              await currentCtx.manager.pop({ resume: false });
-              await currentCtx.manager.replace(createTitleScene);
-            } catch (err) {
-              console.error('[pong] menu failed', err);
-            }
-          },
-        });
-      },
-      onExit() {
-        hideOverlay();
-      },
-    };
-    return scene;
-=======
     if(state.over || !state.paused) return;
     if(state.shellPaused){
       setPaused(false, "shell");
     }
->>>>>>> 5315df72
   }
   // Replay
   function playReplay(){
@@ -1767,15 +1401,9 @@
     }
   }
 
-<<<<<<< HEAD
-  function pauseGame(reason = 'user'){
-    if (scenes.currentId !== 'gameplay') return;
-    dispatchAction('pause', { source: 'api', reason });
-=======
   function pauseGame(){
     if(state.over || state.paused) return;
     setPaused(true, "manual");
->>>>>>> 5315df72
   }
 
   function resumeGame(){
@@ -1783,10 +1411,7 @@
     if (top === 'pause' || top === 'gameover') {
       dispatchAction('resume', { source: 'api' });
     }
-<<<<<<< HEAD
-=======
     setPaused(false, "manual");
->>>>>>> 5315df72
   }
 
   if(globalScope){
