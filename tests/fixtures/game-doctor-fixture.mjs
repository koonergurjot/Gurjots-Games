--- conflicted
+++ resolved
@@ -95,83 +95,6 @@
   await fs.copyFile(source, destination);
 }
 
-<<<<<<< HEAD
-async function copyDependencyModule(dependency, targetRoot) {
-  const source = path.join(REPO_ROOT, 'node_modules', dependency);
-  const destination = path.join(targetRoot, 'node_modules', dependency);
-
-  await fs.mkdir(path.dirname(destination), { recursive: true });
-  await fs.cp(source, destination, { recursive: true });
-}
-
-async function ensureNodeModulesSymlink(targetRoot) {
-  const source = path.join(REPO_ROOT, 'node_modules');
-  const destination = path.join(targetRoot, 'node_modules');
-
-  try {
-    await fs.access(source);
-  } catch {
-    return;
-  }
-
-  try {
-    await fs.symlink(source, destination, 'dir');
-    return;
-  } catch (error) {
-    if (error.code === 'EEXIST') {
-      const stats = await fs.lstat(destination);
-      if (stats.isSymbolicLink() || stats.isDirectory()) {
-        return;
-      }
-    }
-
-    if (error.code === 'EPERM' || error.code === 'EEXIST') {
-      await copyDependencyModule('ajv', targetRoot);
-      return;
-    }
-
-    throw error;
-  }
-}
-
-async function writeFixtureSchema(fixture) {
-  const schema = {
-    $schema: 'http://json-schema.org/draft-07/schema#',
-    title: 'Test games catalog schema',
-    type: 'array',
-    items: {
-      type: 'object',
-      additionalProperties: false,
-      required: ['slug', 'title', 'firstFrame', 'playUrl'],
-      properties: {
-        slug: { type: 'string', minLength: 1 },
-        title: { type: 'string', minLength: 1 },
-        playUrl: { type: 'string', minLength: 1 },
-        firstFrame: {
-          type: 'object',
-          additionalProperties: false,
-          required: ['sprites'],
-          properties: {
-            sprites: {
-              type: 'array',
-              minItems: 1,
-              items: { type: 'string', minLength: 1 },
-            },
-            audio: {
-              type: 'array',
-              items: { type: 'string', minLength: 1 },
-            },
-          },
-        },
-      },
-    },
-  };
-
-  await fixture.writeJson('tools/schemas/games.schema.json', schema);
-}
-
-=======
->>>>>>> 5bf723fc
 export async function createGameDoctorFixture(name = 'fixture') {
   const tmpRoot = await fs.mkdtemp(path.join(os.tmpdir(), `game-doctor-${name}-`));
   const fixture = new GameDoctorFixture(tmpRoot);
