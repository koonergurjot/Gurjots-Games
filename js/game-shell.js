--- conflicted
+++ resolved
@@ -3,12 +3,8 @@
 const DEBUG = qs.get('debug') === '1' || qs.get('debug') === 'true';
 const FORCE = qs.get('force'); // 'iframe' | 'script'
 const FORCE_MODULE = qs.has('module') ? (qs.get('module') === '1' || qs.get('module') === 'true') : null;
-<<<<<<< HEAD
-const DIAG_V2 = (localStorage.getItem('diag_v2') !== '0');
-=======
 // Feature flag for Diagnostics v2
 const DIAG_V2 = (localStorage.getItem('diag_v2') === '1');
->>>>>>> 1fc65e8a
 const slug = qs.get('slug') || qs.get('id') || qs.get('game');
 var $ = function(s){ return document.querySelector(s); };
 
