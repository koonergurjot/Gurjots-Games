--- conflicted
+++ resolved
@@ -46,7 +46,6 @@
   if (game && forceLegacy){
     src = game.playPath || game.playUrl || src;
   }
-<<<<<<< HEAD
 
   if (game) {
     setLastPlayed({
@@ -130,11 +129,6 @@
   observer.observe(outlet, { childList: true });
 
   outlet.appendChild(preferencesPanel);
-=======
-  if (game?.title) {
-    document.title = `Play ${game.title} — Gurjot's Games`;
-  }
->>>>>>> 5c78e5ce
   const frame = document.createElement('iframe');
   frame.id = 'game-frame';
   frame.src = src;
