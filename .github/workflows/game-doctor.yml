name: Game Doctor

on:
  workflow_call:
    inputs:
      mode:
        description: 'CI surface invoking the doctor (targeted or full).'
        required: false
        type: string
        default: 'targeted'

jobs:
  check:
    name: Run Game Doctor
    runs-on: ubuntu-latest
    permissions:
      contents: read
      pull-requests: write
<<<<<<< HEAD
      issues: write
=======
    env:
      GAME_DOCTOR_CI_MODE: ${{ inputs.mode }}
>>>>>>> a073596e

    steps:
      - name: Checkout repository
        uses: actions/checkout@v4

      - name: Announce CI mode
        run: echo "Running Game Doctor in ${{ inputs.mode }} mode"

      - name: Set up Node.js
        uses: actions/setup-node@v4
        with:
          node-version: '20'
          cache: 'npm'

      - name: Install dependencies
        run: npm ci

      - name: Run Game Doctor tests
        run: npm run test:doctor

      - name: Run Game Doctor
        run: node tools/game-doctor.mjs --strict --baseline=health/baseline.json

      - name: Comment Game Doctor results
        if: github.event_name == 'pull_request'
        env:
          GITHUB_TOKEN: ${{ secrets.GITHUB_TOKEN }}
        run: node tools/comment-game-doctor.mjs

      - name: Upload Game Doctor report
        if: always()
        uses: actions/upload-artifact@v4
        with:
          name: game-doctor-report
          if-no-files-found: ignore
          path: |
            health/report.json
            health/report.md

      - name: Comment Game Doctor results
        if: github.event_name == 'pull_request'
        uses: actions/github-script@v7
        with:
          github-token: ${{ secrets.GITHUB_TOKEN }}
          script: |
            const fs = require('fs');
            const path = 'health/report.json';
            const marker = '<!-- game-doctor-report -->';

            const formatTableRow = (cells) => `| ${cells.join(' | ')} |`;
            const formatStatus = (ok) => ok ? '✅ Pass' : '❌ Fail';

            let bodySections = [];
            let summaryText = '⚠️ Game Doctor report was not generated.';
            let table = '';

            if (fs.existsSync(path)) {
              try {
                const report = JSON.parse(fs.readFileSync(path, 'utf8'));
                const total = report?.summary?.total ?? report?.games?.length ?? 0;
                const passing = report?.summary?.passing ?? report?.games?.filter(game => game.ok).length ?? 0;
                const failing = report?.summary?.failing ?? total - passing;
                summaryText = `**Summary:** ${passing}/${total} passing, ${failing} failing.`;

                if (Array.isArray(report?.games) && report.games.length) {
                  const header = formatTableRow(['Game', 'Status', 'Issues']);
                  const separator = formatTableRow(['---', '---', '---']);
                  const rows = report.games.map(game => {
                    const title = game.title || game.slug || `#${game.index}`;
                    const status = formatStatus(Boolean(game.ok));
                    const issues = Array.isArray(game.issues) ? game.issues.length : 0;
                    return formatTableRow([title, status, `${issues}`]);
                  });
                  table = [header, separator, ...rows].join('\n');
                } else {
                  table = '_No game entries were found in the report._';
                }
              } catch (error) {
                summaryText = `⚠️ Failed to parse ${path}: ${error.message}`;
              }
            }

            const { owner, repo } = context.repo;
            const { data: artifactData } = await github.rest.actions.listWorkflowRunArtifacts({
              owner,
              repo,
              run_id: context.runId,
            });

            const artifact = artifactData.artifacts.find((artifact) => artifact.name === 'game-doctor-report');
            let artifactSection = '_Artifact not available._';
            if (artifact) {
              const artifactUrl = `https://github.com/${owner}/${repo}/actions/runs/${context.runId}/artifacts/${artifact.id}`;
              artifactSection = `📎 [Download Game Doctor artifact](${artifactUrl})`;
            }

            bodySections.push(summaryText);
            if (table) bodySections.push(table);
            bodySections.push(artifactSection);

            const commentBody = [
              marker,
              '### 🩺 Game Doctor Report',
              '',
              ...bodySections,
              '',
              marker,
            ].join('\n');

            const { data: comments } = await github.rest.issues.listComments({
              owner,
              repo,
              issue_number: context.issue.number,
              per_page: 100,
            });

            const existing = comments.find(comment => comment.body?.includes(marker));

            if (existing) {
              await github.rest.issues.updateComment({
                owner,
                repo,
                comment_id: existing.id,
                body: commentBody,
              });
            } else {
              await github.rest.issues.createComment({
                owner,
                repo,
                issue_number: context.issue.number,
                body: commentBody,
              });
            }<|MERGE_RESOLUTION|>--- conflicted
+++ resolved
@@ -16,12 +16,8 @@
     permissions:
       contents: read
       pull-requests: write
-<<<<<<< HEAD
-      issues: write
-=======
     env:
       GAME_DOCTOR_CI_MODE: ${{ inputs.mode }}
->>>>>>> a073596e
 
     steps:
       - name: Checkout repository
