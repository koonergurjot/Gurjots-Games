--- conflicted
+++ resolved
@@ -14,24 +14,7 @@
     "difficulty": "easy",
     "released": "2025-08-20",
     "playUrl": "/games/pong/",
-<<<<<<< HEAD
-    "version": "2.1.0",
-    "thumbnailPath": "/games/pong/thumb.png",
-    "thumbnail": "/games/pong/thumb.png",
-    "assets": {
-      "sprites": [
-        "/assets/sprites/paddle.png",
-        "/assets/sprites/ball.png"
-      ],
-      "audio": [
-        "/assets/audio/hit.wav",
-        "/assets/audio/powerup.wav",
-        "/assets/audio/click.wav"
-      ]
-    },
-=======
     "thumbnail": "/games/pong/thumb.svg",
->>>>>>> 7c6ed50c
     "firstFrame": {
       "sprites": [
         "/assets/sprites/paddle.png",
@@ -456,23 +439,7 @@
     "difficulty": "hard",
     "released": "2025-08-27",
     "playUrl": "/games/asteroids/",
-<<<<<<< HEAD
-    "version": "1.0.0",
-    "thumbnailPath": "/games/asteroids/thumb.png",
-    "thumbnail": "/games/asteroids/thumb.png",
-    "assets": {
-      "sprites": [
-        "/assets/sprites/ship.png"
-      ],
-      "audio": [
-        "/assets/audio/hit.wav",
-        "/assets/audio/explode.wav",
-        "/assets/audio/powerup.wav"
-      ]
-    },
-=======
     "thumbnail": "/games/asteroids/thumb.svg",
->>>>>>> 7c6ed50c
     "firstFrame": {
       "sprites": [
         "/assets/sprites/ship.png"
@@ -520,22 +487,7 @@
     "difficulty": "medium",
     "released": "2025-08-27",
     "playUrl": "/games/maze3d/",
-<<<<<<< HEAD
-    "version": "1.0.0",
-    "thumbnailPath": "/games/maze3d/thumb.png",
-    "thumbnail": "/games/maze3d/thumb.png",
-    "assets": {
-      "sprites": [
-        "/assets/sprites/maze3d/wall.png",
-        "/assets/sprites/maze3d/floor.png"
-      ],
-      "audio": [
-        "/assets/audio/powerup.wav"
-      ]
-    },
-=======
     "thumbnail": "/games/maze3d/thumb.svg",
->>>>>>> 7c6ed50c
     "firstFrame": {
       "sprites": [
         "/assets/sprites/maze3d/wall.png",
@@ -583,22 +535,7 @@
     "difficulty": "medium",
     "released": "2025-08-27",
     "playUrl": "/games/platformer/",
-<<<<<<< HEAD
-    "version": "1.0.0",
-    "thumbnailPath": "/games/platformer/thumb.png",
-    "thumbnail": "/games/platformer/thumb.png",
-    "assets": {
-      "sprites": [
-        "/assets/sprites/coin.png"
-      ],
-      "audio": [
-        "/assets/audio/hit.wav",
-        "/assets/audio/powerup.wav"
-      ]
-    },
-=======
     "thumbnail": "/games/platformer/thumb.svg",
->>>>>>> 7c6ed50c
     "firstFrame": {
       "sprites": [
         "/assets/sprites/coin.png"
@@ -646,23 +583,7 @@
     "difficulty": "medium",
     "released": "2025-08-27",
     "playUrl": "/games/runner/",
-<<<<<<< HEAD
-    "version": "1.0.0",
-    "thumbnailPath": "/games/runner/thumb.png",
-    "thumbnail": "/games/runner/thumb.png",
-    "assets": {
-      "sprites": [
-        "/assets/sprites/coin.png"
-      ],
-      "audio": [
-        "/assets/audio/hit.wav",
-        "/assets/audio/powerup.wav",
-        "/assets/audio/click.wav"
-      ]
-    },
-=======
     "thumbnail": "/games/runner/thumb.svg",
->>>>>>> 7c6ed50c
     "firstFrame": {
       "sprites": [
         "/assets/sprites/coin.png"
@@ -711,22 +632,7 @@
     "difficulty": "hard",
     "released": "2025-08-27",
     "playUrl": "/games/shooter/",
-<<<<<<< HEAD
-    "version": "1.0.0",
-    "thumbnailPath": "/games/shooter/thumb.png",
-    "thumbnail": "/games/shooter/thumb.png",
-    "assets": {
-      "sprites": [
-        "/assets/sprites/ship.png"
-      ],
-      "audio": [
-        "/assets/audio/explode.wav",
-        "/assets/audio/powerup.wav"
-      ]
-    },
-=======
     "thumbnail": "/games/shooter/thumb.svg",
->>>>>>> 7c6ed50c
     "firstFrame": {
       "sprites": [
         "/assets/sprites/ship.png"
