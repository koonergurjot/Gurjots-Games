export interface ControlsOptions {
  /**
   * Mapping of action -> key codes (KeyboardEvent.code).
   * Provide an object for a single player or an array of objects for multiple players.
   * Values may be a string or array of strings.
   */
  map?: Record<string, string | string[]> | Array<Record<string, string | string[]>>;
  /** Automatically append touch controls */
  touch?: boolean;
}

/**
 * Simple runtime controls helper.
 * - Tracks keyboard state based on a mapping of actions to key codes.
 * - Creates a touch D‑pad with A/B, pause and restart buttons.
 * - Consumers may register callbacks for actions via `on(action, cb)`.
 * - Call `dispose()` to remove all event listeners and DOM elements.
 */
export class Controls {
  private maps: Array<Record<string, string | string[]>>;
  private state = new Map<string, boolean>();
  private handlers: Array<Map<string, Set<() => void>>>;
  private disposers: Array<[EventTarget, string, EventListenerOrEventListenerObject, any?]> = [];
  private touchBindings = new Map<
    string,
    {
      pressed: boolean;
      activeCodes: string[];
      refresh(): void;
    }
  >();
  /** Root element for touch controls */
  public element: HTMLElement | null = null;

  constructor(opts: ControlsOptions = {}) {
    const defaults: Record<string, string | string[]> = {
      left: 'ArrowLeft',
      right: 'ArrowRight',
      up: 'ArrowUp',
      down: 'ArrowDown',
      a: 'KeyZ',
      b: 'KeyX',
      pause: 'KeyP',
      restart: 'KeyR',
    };

    if (Array.isArray(opts.map)) {
      this.maps = opts.map.map((m, i) => (i === 0 ? { ...defaults, ...m } : { ...m }));
    } else {
      this.maps = [{ ...defaults, ...(opts.map || {}) }];
    }

    this.handlers = this.maps.map(() => new Map());
    this.bindKeyboard();
    if (opts.touch !== false) this.buildTouch();
  }

<<<<<<< HEAD
  private ensurePlayer(player: number): void {
    if (!this.maps[player]) this.maps[player] = {};
    if (!this.handlers[player]) this.handlers[player] = new Map();
=======
  private ensureHandlerMap(player: number): Map<string, Set<() => void>> {
    let map = this.handlers[player];
    if (!map) this.handlers[player] = map = new Map();
    return map;
>>>>>>> b4fd1143
  }

  /** Register callback for an action. Returns unsubscribe function. */
  on(action: string, cb: () => void, player = 0): () => void {
<<<<<<< HEAD
    this.ensurePlayer(player);
    let set = this.handlers[player].get(action);
    if (!set) this.handlers[player].set(action, (set = new Set()));
=======
    const handlers = this.ensureHandlerMap(player);
    let set = handlers.get(action);
    if (!set) handlers.set(action, (set = new Set()));
>>>>>>> b4fd1143
    set.add(cb);
    return () => set!.delete(cb);
  }

  /** Check whether given action is currently pressed. */
  isDown(action: string, player = 0): boolean {
    const code = this.maps[player]?.[action];
    if (!code) return false;
    if (Array.isArray(code)) return code.some(c => this.state.get(c));
    return !!this.state.get(code);
  }

  /** Change mapping for an action at runtime */
  setMapping(action: string, key: string | string[], player = 0): void {
<<<<<<< HEAD
    this.ensurePlayer(player);
=======
    if (!this.maps[player]) {
      this.maps[player] = {};
      if (!this.handlers[player]) this.handlers[player] = new Map();
    }
>>>>>>> b4fd1143
    this.maps[player][action] = key;
    if (player === 0) {
      const binding = this.touchBindings.get(action);
      binding?.refresh();
    }
  }

  /** Remove all listeners and DOM nodes. */
  dispose(): void {
    for (const [t, type, fn, opt] of this.disposers) {
      t.removeEventListener(type, fn as any, opt);
    }
    this.disposers = [];
    this.handlers.forEach(h => h.clear());
    this.touchBindings.clear();
    if (this.element) this.element.remove();
    this.element = null;
  }

  private match(action: string, code: string, player: number): boolean {
    const m = this.maps[player]?.[action];
    if (Array.isArray(m)) return m.includes(code);
    return m === code;
  }

  private resolveCodes(action: string, player: number): string[] {
    const mapping = this.maps[player]?.[action];
    if (!mapping) return [];
    return Array.isArray(mapping) ? [...mapping] : [mapping];
  }

  private bindKeyboard(): void {
    const down = (e: KeyboardEvent) => {
      this.state.set(e.code, true);
      this.fireByCode(e.code);
    };
    const up = (e: KeyboardEvent) => this.state.set(e.code, false);
    window.addEventListener('keydown', down);
    window.addEventListener('keyup', up);
    this.disposers.push([window, 'keydown', down]);
    this.disposers.push([window, 'keyup', up]);
  }

  private fire(action: string, player: number): void {
    const set = this.handlers[player]?.get(action);
    if (set) for (const fn of Array.from(set)) fn();
  }

  private fireByCode(code: string): void {
    for (let p = 0; p < this.maps.length; p++) {
      this.ensureHandlerMap(p);
      for (const action in this.maps[p]) {
        if (this.match(action, code, p)) this.fire(action, p);
      }
    }
  }

  private createButton(action: string, label: string): HTMLElement {
    const btn = document.createElement('button');
    btn.textContent = label;
    const binding = {
      pressed: false,
      activeCodes: [] as string[],
      refresh: () => {
        if (!binding.pressed) return;
        const codes = this.resolveCodes(action, 0);
        const next = new Set(codes);
        for (const code of binding.activeCodes) {
          if (!next.has(code)) this.state.set(code, false);
        }
        for (const code of codes) {
          this.state.set(code, true);
        }
        binding.activeCodes = codes;
      },
    };
    const setActive = (active: boolean) => {
      const codes = this.resolveCodes(action, 0);
      if (active) {
        binding.pressed = true;
        binding.activeCodes = codes;
        for (const code of codes) this.state.set(code, true);
      } else {
        for (const code of binding.activeCodes) this.state.set(code, false);
        binding.activeCodes = [];
        binding.pressed = false;
      }
    };
    this.touchBindings.set(action, binding);
    const start = (e: Event) => {
      e.preventDefault();
      if (!binding.pressed) {
        setActive(true);
      } else {
        binding.refresh();
      }
      this.fire(action, 0);
    };
    const end = () => {
      if (binding.pressed) setActive(false);
    };
    btn.addEventListener('touchstart', start, { passive: false });
    btn.addEventListener('touchend', end);
    btn.addEventListener('touchcancel', end);
    btn.addEventListener('mousedown', start);
    btn.addEventListener('mouseup', end);
    btn.addEventListener('mouseleave', end);
    this.disposers.push([btn, 'touchstart', start, { passive: false }]);
    this.disposers.push([btn, 'touchend', end]);
    this.disposers.push([btn, 'touchcancel', end]);
    this.disposers.push([btn, 'mousedown', start]);
    this.disposers.push([btn, 'mouseup', end]);
    this.disposers.push([btn, 'mouseleave', end]);
    return btn;
  }

  private buildTouch(): void {
    const root = document.createElement('div');
    root.style.position = 'fixed';
    root.style.left = '0';
    root.style.right = '0';
    root.style.bottom = '0';
    root.style.pointerEvents = 'none';

    const leftPad = document.createElement('div');
    leftPad.style.position = 'absolute';
    leftPad.style.left = '10px';
    leftPad.style.bottom = '10px';
    leftPad.style.pointerEvents = 'auto';
    const upBtn = this.createButton('up', '▲');
    const downBtn = this.createButton('down', '▼');
    const leftBtn = this.createButton('left', '◀');
    const rightBtn = this.createButton('right', '▶');
    leftPad.append(upBtn, downBtn, leftBtn, rightBtn);
    leftPad.style.display = 'grid';
    leftPad.style.gridTemplateColumns = 'repeat(3, 40px)';
    leftPad.style.gridTemplateRows = 'repeat(3, 40px)';
    leftPad.style.gap = '4px';
    upBtn.style.gridArea = '1 / 2';
    leftBtn.style.gridArea = '2 / 1';
    rightBtn.style.gridArea = '2 / 3';
    downBtn.style.gridArea = '3 / 2';
    root.appendChild(leftPad);

    const rightPad = document.createElement('div');
    rightPad.style.position = 'absolute';
    rightPad.style.right = '10px';
    rightPad.style.bottom = '10px';
    rightPad.style.pointerEvents = 'auto';
    const aBtn = this.createButton('a', 'A');
    const bBtn = this.createButton('b', 'B');
    rightPad.append(aBtn, bBtn);
    rightPad.style.display = 'flex';
    rightPad.style.gap = '10px';
    root.appendChild(rightPad);

    const sysPad = document.createElement('div');
    sysPad.style.position = 'absolute';
    sysPad.style.left = '50%';
    sysPad.style.bottom = '10px';
    sysPad.style.transform = 'translateX(-50%)';
    sysPad.style.pointerEvents = 'auto';
    const pauseBtn = this.createButton('pause', 'II');
    const restartBtn = this.createButton('restart', '↻');
    sysPad.append(pauseBtn, restartBtn);
    sysPad.style.display = 'flex';
    sysPad.style.gap = '10px';
    root.appendChild(sysPad);

    document.body.appendChild(root);
    this.element = root;
  }
}

/**
 * Basic key state helper.
 * Optionally provide per-player mappings of actions to keys (KeyboardEvent.key).
 */
export function keyState(
  map: Record<string, string | string[]> | Array<Record<string, string | string[]>> = []
) {
  const keys = new Set<string>();
  const maps = Array.isArray(map) ? map.map(m => ({ ...m })) : [
    typeof map === 'object' && map !== null ? { ...map } : {}
  ];
  const down = (e: KeyboardEvent) => keys.add(e.key.toLowerCase());
  const up = (e: KeyboardEvent) => keys.delete(e.key.toLowerCase());
  window.addEventListener('keydown', down);
  window.addEventListener('keyup', up);
  const has = (action: string, player = 0): boolean => {
    const m = maps[player]?.[action];
    if (m) {
      if (Array.isArray(m)) return m.some(k => keys.has(k.toLowerCase()));
      return keys.has(m.toLowerCase());
    }
    return keys.has(action.toLowerCase());
  };
  const setMapping = (action: string, key: string | string[], player = 0) => {
    if (!maps[player]) maps[player] = {};
    maps[player][action] = key;
  };
  const destroy = () => {
    window.removeEventListener('keydown', down);
    window.removeEventListener('keyup', up);
  };
  return { has, setMapping, destroy };
}

/** Create a polling loop for the primary gamepad. */
export function createGamepad(fn: (pad: Gamepad) => void) {
  let raf: number | null = null;
  function loop() {
    const pads = navigator.getGamepads ? Array.from(navigator.getGamepads()).filter(Boolean) : [];
    if (pads[0]) fn(pads[0]!);
    raf = requestAnimationFrame(loop);
  }
  const start = () => { if (!raf) loop(); };
  const stop = () => { if (raf) cancelAnimationFrame(raf); raf = null; };
  window.addEventListener('gamepadconnected', start);
  window.addEventListener('gamepaddisconnected', stop);
  start();
  const destroy = () => {
    stop();
    window.removeEventListener('gamepadconnected', start);
    window.removeEventListener('gamepaddisconnected', stop);
  };
  return { start, stop, destroy };
}

/** Convert standard gamepad axes to directional x/y values with deadzone. */
export function standardAxesToDir(pad: Gamepad, dead = 0.2) {
  const [lx = 0, ly = 0] = pad.axes || [];
  const dx = Math.abs(lx) > dead ? lx : 0;
  const dy = Math.abs(ly) > dead ? ly : 0;
  return { dx, dy };
}

/** Show/hide a hint element when a gamepad is connected. */
export function enableGamepadHint(hintEl: HTMLElement) {
  const show = () => { hintEl.style.display = ''; };
  const hide = () => { hintEl.style.display = 'none'; };
  window.addEventListener('gamepadconnected', show);
  window.addEventListener('gamepaddisconnected', hide);
  hide();
  return {
    destroy: () => {
      window.removeEventListener('gamepadconnected', show);
      window.removeEventListener('gamepaddisconnected', hide);
    }
  };
}

/**
 * Create virtual touch buttons for the given key codes.
 * Returns an element containing the buttons and a read() method
 * that returns a Map of button states.
 */
export function virtualButtons(codes: string[]) {
  const element = document.createElement('div');
  const state = new Map<string, boolean>();
  const up = (code: string) => () => state.set(code, false);
  for (const code of codes) {
    const btn = document.createElement('button');
    btn.dataset.k = code;
    state.set(code, false);
    btn.addEventListener('touchstart', e => { state.set(code, true); e.preventDefault(); }, { passive: false });
    btn.addEventListener('touchend', up(code));
    btn.addEventListener('touchcancel', up(code));
    element.appendChild(btn);
  }
  return {
    element,
    read: () => new Map(state)
  };
}
<|MERGE_RESOLUTION|>--- conflicted
+++ resolved
@@ -55,29 +55,17 @@
     if (opts.touch !== false) this.buildTouch();
   }
 
-<<<<<<< HEAD
-  private ensurePlayer(player: number): void {
-    if (!this.maps[player]) this.maps[player] = {};
-    if (!this.handlers[player]) this.handlers[player] = new Map();
-=======
   private ensureHandlerMap(player: number): Map<string, Set<() => void>> {
     let map = this.handlers[player];
     if (!map) this.handlers[player] = map = new Map();
     return map;
->>>>>>> b4fd1143
   }
 
   /** Register callback for an action. Returns unsubscribe function. */
   on(action: string, cb: () => void, player = 0): () => void {
-<<<<<<< HEAD
-    this.ensurePlayer(player);
-    let set = this.handlers[player].get(action);
-    if (!set) this.handlers[player].set(action, (set = new Set()));
-=======
     const handlers = this.ensureHandlerMap(player);
     let set = handlers.get(action);
     if (!set) handlers.set(action, (set = new Set()));
->>>>>>> b4fd1143
     set.add(cb);
     return () => set!.delete(cb);
   }
@@ -92,14 +80,10 @@
 
   /** Change mapping for an action at runtime */
   setMapping(action: string, key: string | string[], player = 0): void {
-<<<<<<< HEAD
-    this.ensurePlayer(player);
-=======
     if (!this.maps[player]) {
       this.maps[player] = {};
       if (!this.handlers[player]) this.handlers[player] = new Map();
     }
->>>>>>> b4fd1143
     this.maps[player][action] = key;
     if (player === 0) {
       const binding = this.touchBindings.get(action);
