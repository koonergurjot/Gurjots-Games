--- conflicted
+++ resolved
@@ -132,12 +132,8 @@
     try {
       mod = await route.loader(params);
     } catch (error) {
-<<<<<<< HEAD
-      await this.renderNotFound(context.path, { ...context, mode: 'pop' });
-=======
       console.error('Failed to load route module', { error, route: route.pattern, params });
       await this.renderNotFound(context.path, context, { commitHistory: false });
->>>>>>> c73b41b6
       return;
     }
     this.outlet.innerHTML = '';
