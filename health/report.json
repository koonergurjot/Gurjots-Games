{
<<<<<<< HEAD
  "generatedAt": "2025-10-07T21:30:48.739Z",
=======
  "generatedAt": "2025-10-07T21:13:46.273Z",
>>>>>>> 05521a4d
  "summary": {
    "total": 12,
    "passing": 12,
    "failing": 0,
<<<<<<< HEAD
    "withWarnings": 0,
    "issueCounts": {
      "total": 0,
      "bySeverity": {
        "blocker": 0,
        "major": 0,
        "minor": 0,
        "info": 0
      },
      "byCategory": {}
    }
=======
    "withWarnings": 0
>>>>>>> 05521a4d
  },
  "manifest": {
    "version": 1,
    "source": "tools/reporters/game-doctor-manifest.json"
  },
  "games": [
    {
      "index": 0,
      "title": "Pong Classic",
      "slug": "pong",
      "ok": true,
      "issues": [],
      "shell": {
        "found": "games/pong/index.html"
      },
      "assets": {
        "sprites": [
          "assets/sprites/paddle.png",
          "assets/sprites/ball.png"
        ],
        "audio": [
          "assets/audio/hit.wav",
          "assets/audio/powerup.wav",
          "assets/audio/click.wav"
        ]
      },
      "thumbnail": {
        "found": "games/pong/thumb.png",
        "placeholder": false
      },
      "status": {
        "errors": false,
        "warnings": false
      },
      "requirements": {
        "paths": [
          {
            "requirement": "manifest.json",
            "found": true,
            "resolved": "games/pong/manifest.json"
          },
          {
            "requirement": "pong.css",
            "found": true,
            "resolved": "games/pong/pong.css"
          }
        ],
        "globs": [
          {
            "pattern": "*.js",
            "matches": [
              {
                "relativeToShell": "adapter.js",
                "relativeToRoot": "games/pong/adapter.js"
              },
              {
                "relativeToShell": "career.js",
                "relativeToRoot": "games/pong/career.js"
              },
              {
                "relativeToShell": "main.js",
                "relativeToRoot": "games/pong/main.js"
              },
              {
                "relativeToShell": "pauseOverlay.js",
                "relativeToRoot": "games/pong/pauseOverlay.js"
              },
              {
                "relativeToShell": "pong.js",
                "relativeToRoot": "games/pong/pong.js"
              }
            ]
          }
        ]
      }
    },
    {
      "index": 1,
      "title": "Snake",
      "slug": "snake",
      "ok": true,
      "issues": [],
      "shell": {
        "found": "games/snake/index.html"
      },
      "assets": {
        "sprites": [
          "assets/sprites/coin.png"
        ],
        "audio": [
          "assets/audio/hit.wav",
          "assets/audio/powerup.wav",
          "assets/audio/click.wav"
        ]
      },
      "thumbnail": {
        "found": "games/snake/thumb.svg",
        "placeholder": false
      },
      "status": {
        "errors": false,
        "warnings": false
      },
      "requirements": {
        "paths": [
          {
            "requirement": "snake.js",
            "found": true,
            "resolved": "games/snake/snake.js"
          }
        ],
        "globs": []
      }
    },
    {
      "index": 2,
      "title": "Tetris",
      "slug": "tetris",
      "ok": true,
      "issues": [],
      "shell": {
        "found": "games/tetris/index.html"
      },
      "assets": {
        "sprites": [
          "assets/sprites/block.png",
          "assets/backgrounds/arcade.png",
          "assets/effects/spark.png",
          "assets/effects/explosion.png"
        ],
        "audio": [
          "assets/audio/hit.wav",
          "assets/audio/powerup.wav",
          "assets/audio/click.wav"
        ]
      },
      "thumbnail": {
        "found": "games/tetris/thumb.svg",
        "placeholder": false
      },
      "status": {
        "errors": false,
        "warnings": false
      },
      "requirements": {
        "paths": [
          {
            "requirement": "tetris.js",
            "found": true,
            "resolved": "games/tetris/tetris.js"
          },
          {
            "requirement": "engine.js",
            "found": true,
            "resolved": "games/tetris/engine.js"
          },
          {
            "requirement": "replay.js",
            "found": true,
            "resolved": "games/tetris/replay.js"
          },
          {
            "requirement": "play.html",
            "found": true,
            "resolved": "games/tetris/play.html"
          },
          {
            "requirement": "replays/list.json",
            "found": true,
            "resolved": "games/tetris/replays/list.json"
          },
          {
            "requirement": "replays/sample-replay.json",
            "found": true,
            "resolved": "games/tetris/replays/sample-replay.json"
          }
        ],
        "globs": []
      }
    },
    {
      "index": 3,
      "title": "Breakout",
      "slug": "breakout",
      "ok": true,
      "issues": [],
      "shell": {
        "found": "games/breakout/index.html"
      },
      "assets": {
        "sprites": [
          "assets/sprites/paddle.png",
          "assets/sprites/brick.png",
          "assets/sprites/ball.png"
        ],
        "audio": [
          "assets/audio/hit.wav",
          "assets/audio/powerup.wav",
          "assets/audio/click.wav"
        ]
      },
      "thumbnail": {
        "found": "games/breakout/thumb.svg",
        "placeholder": false
      },
      "status": {
        "errors": false,
        "warnings": false
      },
      "requirements": {
        "paths": [
          {
            "requirement": "breakout.js",
            "found": true,
            "resolved": "games/breakout/breakout.js"
          },
          {
            "requirement": "levels.js",
            "found": true,
            "resolved": "games/breakout/levels.js"
          },
          {
            "requirement": "powerups.js",
            "found": true,
            "resolved": "games/breakout/powerups.js"
          },
          {
            "requirement": "adapter.js",
            "found": true,
            "resolved": "games/breakout/adapter.js"
          }
        ],
        "globs": []
      }
    },
    {
      "index": 4,
      "title": "Chess (2D)",
      "slug": "chess",
      "ok": true,
      "issues": [],
      "shell": {
        "found": "games/chess/index.html"
      },
      "assets": {
        "sprites": [
          "assets/ui/panel.png",
          "assets/ui/star.png"
        ],
        "audio": [
          "assets/audio/click.wav"
        ]
      },
      "thumbnail": {
        "found": "games/chess/thumb.svg",
        "placeholder": false
      },
      "status": {
        "errors": false,
        "warnings": false
      },
      "requirements": {
        "paths": [
          {
            "requirement": "chess.js",
            "found": true,
            "resolved": "games/chess/chess.js"
          },
          {
            "requirement": "ai.js",
            "found": true,
            "resolved": "games/chess/ai.js"
          },
          {
            "requirement": "net.js",
            "found": true,
            "resolved": "games/chess/net.js"
          },
          {
            "requirement": "puzzles.js",
            "found": true,
            "resolved": "games/chess/puzzles.js"
          },
          {
            "requirement": "ratings.js",
            "found": true,
            "resolved": "games/chess/ratings.js"
          },
          {
            "requirement": "engine/rules.js",
            "found": true,
            "resolved": "games/chess/engine/rules.js"
          },
          {
            "requirement": "engine/chess.min.js",
            "found": true,
            "resolved": "games/chess/engine/chess.min.js"
          }
        ],
        "globs": []
      }
    },
    {
      "index": 5,
      "title": "Chess 3D (Local)",
      "slug": "chess3d",
      "ok": true,
      "issues": [],
      "shell": {
        "found": "games/chess3d/index.html"
      },
      "assets": {
        "sprites": [
          "assets/sprites/chess3d/wood_light.png",
          "assets/sprites/chess3d/wood_dark.png"
        ],
        "audio": [
          "assets/audio/click.wav"
        ]
      },
      "thumbnail": {
        "found": "games/chess3d/thumb.svg",
        "placeholder": false
      },
      "status": {
        "errors": false,
        "warnings": false
      },
      "requirements": {
        "paths": [
          {
            "requirement": "main.js",
            "found": true,
            "resolved": "games/chess3d/main.js"
          },
          {
            "requirement": "board.js",
            "found": true,
            "resolved": "games/chess3d/board.js"
          },
          {
            "requirement": "input.js",
            "found": true,
            "resolved": "games/chess3d/input.js"
          },
          {
            "requirement": "pieces.js",
            "found": true,
            "resolved": "games/chess3d/pieces.js"
          },
          {
            "requirement": "adapter.js",
            "found": true,
            "resolved": "games/chess3d/adapter.js"
          }
        ],
        "globs": [
          {
            "pattern": "textures/*.js",
            "matches": [
              {
                "relativeToShell": "textures/env.js",
                "relativeToRoot": "games/chess3d/textures/env.js"
              },
              {
                "relativeToShell": "textures/marble.js",
                "relativeToRoot": "games/chess3d/textures/marble.js"
              },
              {
                "relativeToShell": "textures/wood.js",
                "relativeToRoot": "games/chess3d/textures/wood.js"
              }
            ]
          },
          {
            "pattern": "ui/*.js",
            "matches": [
              {
                "relativeToShell": "ui/cameraPresets.js",
                "relativeToRoot": "games/chess3d/ui/cameraPresets.js"
              },
              {
                "relativeToShell": "ui/clocks.js",
                "relativeToRoot": "games/chess3d/ui/clocks.js"
              },
              {
                "relativeToShell": "ui/coords.js",
                "relativeToRoot": "games/chess3d/ui/coords.js"
              },
              {
                "relativeToShell": "ui/evalBar.js",
                "relativeToRoot": "games/chess3d/ui/evalBar.js"
              },
              {
                "relativeToShell": "ui/highlight.js",
                "relativeToRoot": "games/chess3d/ui/highlight.js"
              },
              {
                "relativeToShell": "ui/hud.js",
                "relativeToRoot": "games/chess3d/ui/hud.js"
              },
              {
                "relativeToShell": "ui/lastMove.js",
                "relativeToRoot": "games/chess3d/ui/lastMove.js"
              },
              {
                "relativeToShell": "ui/modeBar.js",
                "relativeToRoot": "games/chess3d/ui/modeBar.js"
              },
              {
                "relativeToShell": "ui/movelist.js",
                "relativeToRoot": "games/chess3d/ui/movelist.js"
              },
              {
                "relativeToShell": "ui/promotionModal.js",
                "relativeToRoot": "games/chess3d/ui/promotionModal.js"
              },
              {
                "relativeToShell": "ui/themePicker.js",
                "relativeToRoot": "games/chess3d/ui/themePicker.js"
              }
            ]
          },
          {
            "pattern": "modes/*.js",
            "matches": [
              {
                "relativeToShell": "modes/analysis.js",
                "relativeToRoot": "games/chess3d/modes/analysis.js"
              }
            ]
          },
          {
            "pattern": "ai/*.js",
            "matches": [
              {
                "relativeToShell": "ai/ai.js",
                "relativeToRoot": "games/chess3d/ai/ai.js"
              },
              {
                "relativeToShell": "ai/simpleEngine.js",
                "relativeToRoot": "games/chess3d/ai/simpleEngine.js"
              },
              {
                "relativeToShell": "ai/stockfish.js",
                "relativeToRoot": "games/chess3d/ai/stockfish.js"
              },
              {
                "relativeToShell": "ai/stockfish.worker.js",
                "relativeToRoot": "games/chess3d/ai/stockfish.worker.js"
              }
            ]
          },
          {
            "pattern": "lib/*.js",
            "matches": [
              {
                "relativeToShell": "lib/OrbitControls.js",
                "relativeToRoot": "games/chess3d/lib/OrbitControls.js"
              },
              {
                "relativeToShell": "lib/three.module.js",
                "relativeToRoot": "games/chess3d/lib/three.module.js"
              }
            ]
          }
        ]
      }
    },
    {
      "index": 6,
      "title": "2048",
      "slug": "2048",
      "ok": true,
      "issues": [],
      "shell": {
        "found": "games/2048/index.html"
      },
      "assets": {
        "sprites": [
          "assets/sprites/block.png"
        ],
        "audio": [
          "assets/audio/click.wav"
        ]
      },
      "thumbnail": {
        "found": "games/2048/thumb.svg",
        "placeholder": false
      },
      "status": {
        "errors": false,
        "warnings": false
      },
      "requirements": {
        "paths": [
          {
            "requirement": "2048.js",
            "found": true,
            "resolved": "games/2048/2048.js"
          },
          {
            "requirement": "engine.js",
            "found": true,
            "resolved": "games/2048/engine.js"
          },
          {
            "requirement": "g2048.js",
            "found": true,
            "resolved": "games/2048/g2048.js"
          },
          {
            "requirement": "net.js",
            "found": true,
            "resolved": "games/2048/net.js"
          },
          {
            "requirement": "diag-adapter.js",
            "found": true,
            "resolved": "games/2048/diag-adapter.js"
          },
          {
            "requirement": "assets/board-bg.png",
            "found": true,
            "resolved": "games/2048/assets/board-bg.png"
          }
        ],
        "globs": []
      }
    },
    {
      "index": 7,
      "title": "Asteroids",
      "slug": "asteroids",
      "ok": true,
      "issues": [],
      "shell": {
        "found": "games/asteroids/index.html"
      },
      "assets": {
        "sprites": [
          "assets/sprites/ship.png"
        ],
        "audio": [
          "assets/audio/hit.wav",
          "assets/audio/explode.wav",
          "assets/audio/powerup.wav"
        ]
      },
      "thumbnail": {
        "found": "games/asteroids/thumb.png",
        "placeholder": false
      },
      "status": {
        "errors": false,
        "warnings": false
      },
      "requirements": {
        "paths": [
          {
            "requirement": "main.js",
            "found": true,
            "resolved": "games/asteroids/main.js"
          },
          {
            "requirement": "net.js",
            "found": true,
            "resolved": "games/asteroids/net.js"
          },
          {
            "requirement": "enemies.js",
            "found": true,
            "resolved": "games/asteroids/enemies.js"
          },
          {
            "requirement": "diag-adapter.js",
            "found": true,
            "resolved": "games/asteroids/diag-adapter.js"
          },
          {
            "requirement": "thumb.png",
            "found": true,
            "resolved": "games/asteroids/thumb.png"
          }
        ],
        "globs": []
      }
    },
    {
      "index": 8,
      "title": "Maze 3D",
      "slug": "maze3d",
      "ok": true,
      "issues": [],
      "shell": {
        "found": "games/maze3d/index.html"
      },
      "assets": {
        "sprites": [
          "assets/sprites/maze3d/wall.png",
          "assets/sprites/maze3d/floor.png"
        ],
        "audio": [
          "assets/audio/powerup.wav"
        ]
      },
      "thumbnail": {
        "found": "games/maze3d/thumb.png",
        "placeholder": false
      },
      "status": {
        "errors": false,
        "warnings": false
      },
      "requirements": {
        "paths": [
          {
            "requirement": "main.js",
            "found": true,
            "resolved": "games/maze3d/main.js"
          },
          {
            "requirement": "net.js",
            "found": true,
            "resolved": "games/maze3d/net.js"
          },
          {
            "requirement": "generator.js",
            "found": true,
            "resolved": "games/maze3d/generator.js"
          },
          {
            "requirement": "PointerLockControls.js",
            "found": true,
            "resolved": "games/maze3d/PointerLockControls.js"
          },
          {
            "requirement": "adapter.js",
            "found": true,
            "resolved": "games/maze3d/adapter.js"
          }
        ],
        "globs": []
      }
    },
    {
      "index": 9,
      "title": "Pixel Platformer",
      "slug": "platformer",
      "ok": true,
      "issues": [],
      "shell": {
        "found": "games/platformer/index.html"
      },
      "assets": {
        "sprites": [
          "assets/sprites/coin.png"
        ],
        "audio": [
          "assets/audio/hit.wav",
          "assets/audio/powerup.wav"
        ]
      },
      "thumbnail": {
        "found": "games/platformer/thumb.png",
        "placeholder": false
      },
      "status": {
        "errors": false,
        "warnings": false
      },
      "requirements": {
        "paths": [
          {
            "requirement": "levels",
            "found": true,
            "resolved": "games/platformer/levels"
          },
          {
            "requirement": "tiles.js",
            "found": true,
            "resolved": "games/platformer/tiles.js"
          },
          {
            "requirement": "main.js",
            "found": true,
            "resolved": "games/platformer/main.js"
          },
          {
            "requirement": "net.js",
            "found": true,
            "resolved": "games/platformer/net.js"
          },
          {
            "requirement": "adapter.js",
            "found": true,
            "resolved": "games/platformer/adapter.js"
          }
        ],
        "globs": [
          {
            "pattern": "levels/*.json",
            "matches": [
              {
                "relativeToShell": "levels/level1.json",
                "relativeToRoot": "games/platformer/levels/level1.json"
              },
              {
                "relativeToShell": "levels/level2.json",
                "relativeToRoot": "games/platformer/levels/level2.json"
              }
            ]
          }
        ]
      }
    },
    {
      "index": 10,
      "title": "City Runner",
      "slug": "runner",
      "ok": true,
      "issues": [],
      "shell": {
        "found": "games/runner/index.html"
      },
      "assets": {
        "sprites": [
          "assets/sprites/coin.png"
        ],
        "audio": [
          "assets/audio/hit.wav",
          "assets/audio/powerup.wav",
          "assets/audio/click.wav"
        ]
      },
      "thumbnail": {
        "found": "games/runner/thumb.png",
        "placeholder": false
      },
      "status": {
        "errors": false,
        "warnings": false
      },
      "requirements": {
        "paths": [
          {
            "requirement": "main.js",
            "found": true,
            "resolved": "games/runner/main.js"
          },
          {
            "requirement": "editor.js",
            "found": true,
            "resolved": "games/runner/editor.js"
          },
          {
            "requirement": "adapter.js",
            "found": true,
            "resolved": "games/runner/adapter.js"
          },
          {
            "requirement": "levels.json",
            "found": true,
            "resolved": "games/runner/levels.json"
          },
          {
            "requirement": "sample-level.json",
            "found": true,
            "resolved": "games/runner/sample-level.json"
          },
          {
            "requirement": "thumb.png",
            "found": true,
            "resolved": "games/runner/thumb.png"
          }
        ],
        "globs": []
      }
    },
    {
      "index": 11,
      "title": "Alien Shooter",
      "slug": "shooter",
      "ok": true,
      "issues": [],
      "shell": {
        "found": "games/shooter/index.html"
      },
      "assets": {
        "sprites": [
          "assets/sprites/ship.png"
        ],
        "audio": [
          "assets/audio/explode.wav",
          "assets/audio/powerup.wav"
        ]
      },
      "thumbnail": {
        "found": "games/shooter/thumb.png",
        "placeholder": false
      },
      "status": {
        "errors": false,
        "warnings": false
      },
      "requirements": {
        "paths": [
          {
            "requirement": "main.js",
            "found": true,
            "resolved": "games/shooter/main.js"
          },
          {
            "requirement": "net.js",
            "found": true,
            "resolved": "games/shooter/net.js"
          },
          {
            "requirement": "diagnostics-adapter.js",
            "found": true,
            "resolved": "games/shooter/diagnostics-adapter.js"
          },
          {
            "requirement": "thumb.png",
            "found": true,
            "resolved": "games/shooter/thumb.png"
          }
        ],
        "globs": []
      }
    }
  ]
}<|MERGE_RESOLUTION|>--- conflicted
+++ resolved
@@ -1,28 +1,10 @@
 {
-<<<<<<< HEAD
-  "generatedAt": "2025-10-07T21:30:48.739Z",
-=======
   "generatedAt": "2025-10-07T21:13:46.273Z",
->>>>>>> 05521a4d
   "summary": {
     "total": 12,
     "passing": 12,
     "failing": 0,
-<<<<<<< HEAD
-    "withWarnings": 0,
-    "issueCounts": {
-      "total": 0,
-      "bySeverity": {
-        "blocker": 0,
-        "major": 0,
-        "minor": 0,
-        "info": 0
-      },
-      "byCategory": {}
-    }
-=======
     "withWarnings": 0
->>>>>>> 05521a4d
   },
   "manifest": {
     "version": 1,
